--- conflicted
+++ resolved
@@ -166,15 +166,9 @@
       <Uri>https://github.com/dotnet/runtime-assets</Uri>
       <Sha>42999f1b16859553727672ef4087742aab7be681</Sha>
     </Dependency>
-<<<<<<< HEAD
     <Dependency Name="System.Formats.Tar.TestData" Version="7.0.0-beta.22552.1">
       <Uri>https://github.com/dotnet/runtime-assets</Uri>
       <Sha>a6e2984f63e3809fcdc607bc88bbf257a6c6b4e4</Sha>
-=======
-    <Dependency Name="System.Formats.Tar.TestData" Version="7.0.0-beta.22531.1">
-      <Uri>https://github.com/dotnet/runtime-assets</Uri>
-      <Sha>42999f1b16859553727672ef4087742aab7be681</Sha>
->>>>>>> acd44456
     </Dependency>
     <Dependency Name="System.IO.Compression.TestData" Version="7.0.0-beta.22531.1">
       <Uri>https://github.com/dotnet/runtime-assets</Uri>
