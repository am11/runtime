--- conflicted
+++ resolved
@@ -35,28 +35,17 @@
   </ItemGroup>
   <PropertyGroup>
     <!-- dotnet/roslyn-analyzers dependencies -->
-<<<<<<< HEAD
-    <MicrosoftCodeAnalysisAnalyzersVersion>3.12.0-beta1.24508.1</MicrosoftCodeAnalysisAnalyzersVersion>
-    <MicrosoftCodeAnalysisNetAnalyzersVersion>10.0.0-preview.24508.1</MicrosoftCodeAnalysisNetAnalyzersVersion>
-=======
     <MicrosoftCodeAnalysisAnalyzersVersion>3.12.0-beta1.24516.1</MicrosoftCodeAnalysisAnalyzersVersion>
     <MicrosoftCodeAnalysisNetAnalyzersVersion>10.0.0-preview.24516.1</MicrosoftCodeAnalysisNetAnalyzersVersion>
->>>>>>> bf369fd4
     <!-- dotnet/roslyn dependencies -->
     <!--
       These versions should not be used by any project that contributes to the design-time experience in VS, such as an analyzer, code-fix, or generator assembly.
       Any tools that contribute to the design-time experience should use the MicrosoftCodeAnalysisVersion_LatestVS property above to ensure
       they do not break the local dev experience.
     -->
-<<<<<<< HEAD
-    <MicrosoftCodeAnalysisCSharpVersion>4.13.0-1.24510.9</MicrosoftCodeAnalysisCSharpVersion>
-    <MicrosoftCodeAnalysisVersion>4.13.0-1.24510.9</MicrosoftCodeAnalysisVersion>
-    <MicrosoftNetCompilersToolsetVersion>4.13.0-1.24510.9</MicrosoftNetCompilersToolsetVersion>
-=======
     <MicrosoftCodeAnalysisCSharpVersion>4.12.0-3.24523.10</MicrosoftCodeAnalysisCSharpVersion>
     <MicrosoftCodeAnalysisVersion>4.12.0-3.24523.10</MicrosoftCodeAnalysisVersion>
     <MicrosoftNetCompilersToolsetVersion>4.12.0-3.24523.10</MicrosoftNetCompilersToolsetVersion>
->>>>>>> bf369fd4
   </PropertyGroup>
   <!--
     For source generator support we need to target multiple versions of Roslyn in order to be able to run on older versions of Roslyn.
