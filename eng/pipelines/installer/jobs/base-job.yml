parameters:
  buildConfig: ''
  osGroup: ''
  archType: ''
  osSubgroup: ''
  platform: ''
  crossrootfsDir: ''
  timeoutInMinutes: 120
  condition: true
  container: ''
  buildSteps: []
  dependsOn: []
  variables: []
  name: ''
  displayName: ''
  pool: ''

  packageDistroList:
  - image: mcr.microsoft.com/dotnet-buildtools/prereqs:ubuntu-14.04-debpkg-e5cf912-20175003025046
    imageRid: ubuntu.14.04
    rids: []
  - image: mcr.microsoft.com/dotnet-buildtools/prereqs:rhel-7-rpmpkg-c982313-20174116044113
    imageRid: rhel.7
    rids:
    - centos.7
    - fedora.27
    - opensuse.42
    - oraclelinux.7
    - sles.12

  isOfficialBuild: false
  useOfficialAllConfigurations: false
  buildFullPlatformManifest: false

  liveRuntimeBuildConfig: ''
  liveLibrariesBuildConfig: ''
  runtimeFlavor: 'coreclr'
  platforms: []

jobs:
- job: ${{ format('installer_{0}_{1}', coalesce(parameters.name, parameters.platform), parameters.buildConfig) }}
  displayName: ${{ format('Installer Build and Test {0} {1}', coalesce(parameters.name, parameters.platform), parameters.buildConfig) }}

  condition: and(succeeded(), ${{ parameters.condition }})
  pool: ${{ parameters.pool }}
  timeoutInMinutes: ${{ parameters.timeoutInMinutes }}

  # Do not attempt to clean workspace on Linux: the agent might not be able to remove the files
  # because they may be owned by "root" due to the way this job uses Docker. We do our own cleanup
  # in this case as a prepare step.
  ${{ if ne(parameters.osGroup, 'Linux') }}:
    workspace:
      clean: all

  variables:
  - ${{ each variable in parameters.variables }}:
    - ${{ variable }}

  - name: OfficialBuildArg
    value: ''
  
  - name: _BuildConfig
    value: ${{ parameters.buildConfig }}

  - name: SkipTests
    value: ${{ or(
      not(in(parameters.archType, 'x64', 'x86')),
      eq(parameters.isOfficialBuild, true),
      ne(parameters.crossrootfsDir, '')) }}

  # TODO: (Consolidation) Enable test signing during PR validation. https://github.com/dotnet/runtime/issues/1026
  #
  # CoreCLR only produces the UCRT redist file in Release config. When the redist file isn't
  # present, signing fails. For now, only sign in official builds which only run Release mode.
  - name: SignType
    value: ''

  # Set up non-PR build from internal project
  - ${{ if eq(parameters.isOfficialBuild, true) }}:
    - name: SignType
      value: $[ coalesce(variables.OfficialSignType, 'real') ]
    - name: OfficialBuildArg
      value: /p:OfficialBuildId=$(Build.BuildNumber)

  - name: buildCommandSourcesDirectory
    ${{ if ne(parameters.osGroup, 'Linux') }}:
      value: '$(Build.SourcesDirectory)/'
    # This job runs within Docker containers, so Build.SourcesDirectory is not accurate.
    ${{ if eq(parameters.osGroup, 'Linux') }}:
      value: '/root/runtime/'

  ###
  ### Platform-specific variable setup
  ###

  - ${{ if eq(parameters.osGroup, 'Windows_NT') }}:

    - name: CommonMSBuildArgs
      value: >-
        /p:TargetArchitecture=${{ parameters.archType }}
        /p:PortableBuild=true
        /p:SkipTests=$(SkipTests)
        $(OfficialBuildArg)
    - name: MsbuildSigningArguments
      value: >-
        /p:CertificateId=400
        /p:DotNetSignType=$(SignType)
    - name: TargetArchitecture
      value: ${{ parameters.archType }}

    - name: BaseJobBuildCommand
      value: >-
        installer.cmd -restore -build -ci -test
        -configuration $(_BuildConfig)
        $(LiveOverridePathArgs)
        $(CommonMSBuildArgs)
        $(MsbuildSigningArguments)

  - ${{ if eq(parameters.osGroup, 'OSX') }}:

    - name: CommonMSBuildArgs
      value: >-
        /p:PortableBuild=true
        /p:SkipTests=$(SkipTests)

    - name: BaseJobBuildCommand
      value: >-
        $(Build.SourcesDirectory)/installer.sh --restore --build --ci --test
        -configuration $(_BuildConfig)
        /p:StripSymbols=true
        $(LiveOverridePathArgs)
        $(CommonMSBuildArgs)
        $(OfficialBuildArg)

  - ${{ if eq(parameters.osGroup, 'Linux') }}:

    # Preserve the NuGet authentication env vars into the Docker container.
    # The 'NuGetAuthenticate' build step may have set these.
    - name: PreserveNuGetAuthDockerArgs
      value: >-
        -e VSS_NUGET_URI_PREFIXES
        -e VSS_NUGET_ACCESSTOKEN

    - ${{ if ne(parameters.container, '') }}:
      - name: RunArguments
        value: >-
          docker run --privileged --rm
          -v "$(Build.SourcesDirectory):/root/runtime"
          -w="/root/runtime"
          $(PreserveNuGetAuthDockerArgs)
          -e ROOTFS_DIR=${{ parameters.crossrootfsDir }}
          ${{ parameters.container }}

    - ${{ if eq(parameters.name, 'FreeBSD_x64') }}:
      - name: RunArguments
        value: export DotNetBootstrapCliTarPath=/dotnet-sdk-freebsd-x64.tar &&

    - name: BuildScript
      value: ./installer.sh
    - name: MSBuildScript
      value: /root/runtime/eng/common/msbuild.sh

    - ${{ if eq(parameters.isOfficialBuild, true) }}:
      - name: BuildScript
        value: ./eng/install-nuget-credprovider-then-build.sh --subsetCategory installer
      - name: MSBuildScript
        value: /root/runtime/eng/install-nuget-credprovider-then-msbuild.sh

    - name: CommonMSBuildArgs
      value: >-
        /p:Configuration=$(_BuildConfig)
        /p:TargetArchitecture=${{ parameters.archType }}
        $(OfficialBuildArg)

    - name: _PortableBuild
      value: ${{ eq(parameters.osSubgroup, '') }}

    - name: _DisableCrossgen
      value: false

    - ${{ if and(eq(parameters.osSubgroup, '_musl'), eq(parameters.osGroup, 'Linux')) }}:
      # Set output RID manually: musl isn't properly detected. Make sure to also convert linux to
      # lowercase for RID format. (Detection normally converts, but we're preventing it.)
      - name: OutputRidArg
        value: /p:OutputRid=linux-musl-${{ parameters.archType }}

    - name: BuildArguments
      value: >-
        --restore --build --ci --test
        /p:CrossBuild=${{ ne(parameters.crossrootfsDir, '') }}
        /p:DisableCrossgen=$(_DisableCrossgen)
        /p:PortableBuild=$(_PortableBuild)
        /p:SkipTests=$(SkipTests)
        $(LiveOverridePathArgs)
        $(CommonMSBuildArgs)
        $(OutputRidArg)
        /p:StripSymbols=true

    - name: PublishArguments
      value: >-
        /p:PortableBuild=$(_PortableBuild)
        $(CommonMSBuildArgs)
        $(OutputRidArg)
        /bl:msbuild.publish.binlog

    # Tell the build to package up the bits from the portable build.
    - name: PackagePortableBitsArgs
      value: >-
        /p:PortableBuild=false
        /p:SharedFrameworkPublishDir=/root/sharedFrameworkPublish/
        /p:InstallerSourceOSPlatformConfig=linux-x64.$(_BuildConfig)

    - name: DockerRunMSBuild
      value: >-
        docker run
        -v $(Build.SourcesDirectory):/root/runtime
        -v $(Build.StagingDirectory)/sharedFrameworkPublish/:/root/sharedFrameworkPublish/
        -w=/root/runtime
        $(PreserveNuGetAuthDockerArgs)

    - name: installersSubsetArg
      value: --subset Installers

    - name: BaseJobBuildCommand
      value: |
        set -x
        df -h
        $(RunArguments) $(BuildScript) $(BuildArguments)

  ###
  ### Common Live build override variable setup
  ###

  - name: LiveOverridePathArgs
    value: >-
      $(RuntimeArtifactsArgs)
      $(LibrariesConfigurationArg)
      $(LibrariesAllConfigurationsOverridePathArg)
      $(AllArtifactsArgs)

  - name: RuntimeArtifactsArgs
    value: ''
  - name: LibrariesConfigurationArg
    value: ''
  - name: LibrariesAllConfigurationsOverridePathArg
    value: ''
  - name: AllArtifactsArgs
    value: ''

  - name: RuntimeDownloadPath
    value: ''
  - name: LibrariesDownloadPath
    value: ''
  - name: LibrariesDownloadPathAllConfigurations
    value: ''
  - name: AllArtifactsDownloadPath
    value: ''

  - ${{ if ne(parameters.liveRuntimeBuildConfig, '') }}:
    - name: liveRuntimeLegName
      value: ${{ format('{0}{1}_{2}_{3}',
        parameters.osGroup,
        parameters.osSubgroup,
        parameters.archType,
        parameters.liveRuntimeBuildConfig) }}
    - name: RuntimeDownloadPath
      value: 'artifacts/transport/${{ parameters.runtimeFlavor }}'
    - name: RuntimeArtifactsArgs
      value: >-
        /p:RuntimeArtifactsPath=$(buildCommandSourcesDirectory)$(RuntimeDownloadPath)
        /p:RuntimeConfiguration=${{ parameters.liveRuntimeBuildConfig }}
    - name: RuntimeArtifactName
      value: $(runtimeFlavorName)Product_$(liveRuntimeLegName)

  - ${{ if ne(parameters.liveLibrariesBuildConfig, '') }}:
    - name: liveLibrariesLegName
      value: ${{ format('{0}{1}_{2}_{3}',
        parameters.osGroup,
        parameters.osSubgroup,
        parameters.archType,
        parameters.liveLibrariesBuildConfig) }}
    - name: LibrariesDownloadPath
      value: 'artifacts'
    - name: LibrariesArtifactName
      value: libraries_bin_$(liveLibrariesLegName)
    - name: LibrariesConfigurationArg
      value: ' /p:LibrariesConfiguration=${{ parameters.liveLibrariesBuildConfig }}'

  # Download allconfigurations bits to a separate location. It overlaps with the live libraries
  # download and causes conflict when unzipping to the same location.
  - ${{ if eq(parameters.useOfficialAllConfigurations, true) }}:
    - name: LibrariesDownloadPathAllConfigurations
      value: 'artifacts/transport/librariesallconfigurations'
    - name: LibrariesAllConfigurationsOverridePathArg
      value: /p:LibrariesAllConfigurationsOverridePath=${{ parameters.buildCommandSourcesDirectory }}$(LibrariesDownloadPathAllConfigurations)
    - name: LibrariesArtifactNameAllConfigurations
      value: libraries_bin_official_allconfigurations

  # Download all upstream platforms and incorporate in the platform manifest.
  - ${{ if eq(parameters.buildFullPlatformManifest, true) }}:
    - name: AllArtifactsDownloadPath
      value: 'artifacts/transport/AllArtifacts'
    - name: AllArtifactsArgs
      value: >-
        /p:AllArtifactsDownloadPath=${{ parameters.buildCommandSourcesDirectory }}$(AllArtifactsDownloadPath)
        /p:BuildFullPlatformManifest=true

  dependsOn:
  - checkout
  - ${{ parameters.dependsOn }}
  - ${{ if ne(parameters.liveRuntimeBuildConfig, '') }}:
    - ${{ format('{0}_product_build_{1}{2}_{3}_{4}',
        parameters.runtimeFlavor,
        parameters.osGroup,
        parameters.osSubgroup,
        parameters.archType,
        parameters.liveRuntimeBuildConfig) }}
  - ${{ if ne(parameters.liveLibrariesBuildConfig, '') }}:
    - libraries_build_${{ format('{0}{1}_{2}_{3}',
        parameters.osGroup,
        parameters.osSubgroup,
        parameters.archType,
        parameters.liveLibrariesBuildConfig) }}
  - ${{ if eq(parameters.useOfficialAllConfigurations, true) }}:
    - libraries_build_allconfigurations_Windows_NT_x64_Release
  - ${{ if eq(parameters.buildFullPlatformManifest, true) }}:
    - ${{ each platform in parameters.platforms }}:
<<<<<<< HEAD
      - coreclr_product_build_${{ platform }}_${{ parameters.liveCoreClrBuildConfig }}
      - libraries_build_${{ platform }}_${{ parameters.liveLibrariesBuildConfig }}
=======
      - ${{ parameters.runtimeFlavor }}_product_build_${{ platform }}_${{ parameters.liveRuntimeBuildConfig }}
      - libraries_build_netcoreapp_${{ platform }}_${{ parameters.liveLibrariesBuildConfig }}
>>>>>>> fd7a5e8c

  steps:

  - ${{ if ne(parameters.container, '') }}:
    # Builds don't set user ID, so files might be owned by root and unable to be cleaned up by AzDO.
    # Clean up the build dirs ourselves in another Docker container to avoid failures.
    # Using hosted agents is tracked by https://github.com/dotnet/core-setup/issues/4997
    - script: |
        set -x
        docker run --rm \
          -v "$(Agent.BuildDirectory):/root/build" \
          -w /root/build \
          ${{ parameters.container }} \
          bash -c '
            rm -v -rf a b s'
        mkdir "$(Agent.BuildDirectory)/s"
      displayName: Clean up old artifacts owned by root

  - ${{ if and(ne(variables['System.TeamProject'], 'public'), notin(variables['Build.Reason'], 'PullRequest')) }}:
    - task: NuGetAuthenticate@0

    - ${{ if eq(parameters.osGroup, 'Windows_NT') }}:
      # NuGet's http cache lasts 30 minutes. If we're on a static machine, this may interfere with
      # auto-update PRs by preventing the CI build from fetching the new version. Delete the cache.
      - powershell: Remove-Item -Recurse -ErrorAction Ignore "$env:LocalAppData\NuGet\v3-cache"
        displayName: Clear NuGet http cache (if exists)

      - task: MicroBuildSigningPlugin@2
        displayName: Install MicroBuild plugin for Signing
        inputs:
          signType: $(SignType)
          zipSources: false
          feedSource: https://dnceng.pkgs.visualstudio.com/_packaging/MicroBuildToolset/nuget/v3/index.json
        continueOnError: false
        condition: and(succeeded(), in(variables['SignType'], 'real', 'test'))

  - template: /eng/pipelines/common/clone-checkout-bundle-step.yml

  # Download and extract artifacts for earlier subsets.
  - task: DownloadBuildArtifacts@0
    displayName: 'Download artifacts for all platforms'
    inputs:
      buildType: current
      downloadType: specific
      downloadPath: '$(Build.SourcesDirectory)/__download__/AllPlatforms/'
      itemPattern: |
        $(runtimeFlavorName)Product_*/**
        libraries_bin_*/**

  - ${{ if eq(parameters.buildFullPlatformManifest, true) }}:
    - ${{ each platform in parameters.platforms }}:
      - task: ExtractFiles@1
        displayName: 'Unzip $(runtimeFlavorName) artifacts: ${{ platform }}'
        inputs:
          archiveFilePatterns: |
            $(Build.SourcesDirectory)/__download__/AllPlatforms/$(runtimeFlavorName)Product_${{ platform }}_${{ parameters.liveRuntimeBuildConfig }}.*
          destinationFolder: $(AllArtifactsDownloadPath)/$(runtimeFlavorName)Product_${{ platform }}_${{ parameters.liveRuntimeBuildConfig }}/
          cleanUnpackFolder: false
      - task: ExtractFiles@1
        displayName: 'Unzip Libraries artifacts: ${{ platform }}'
        inputs:
          archiveFilePatterns: |
            $(Build.SourcesDirectory)/__download__/AllPlatforms/libraries_bin_${{ platform }}_${{ parameters.liveLibrariesBuildConfig }}.*
          destinationFolder: $(AllArtifactsDownloadPath)/libraries_bin_${{ platform }}_${{ parameters.liveLibrariesBuildConfig }}/
          cleanUnpackFolder: false

  - ${{ if ne(parameters.liveRuntimeBuildConfig, '') }}:
    - template: /eng/pipelines/common/download-artifact-step.yml
      parameters:
        unpackFolder: $(Build.SourcesDirectory)/$(RuntimeDownloadPath)
        artifactFileName: '$(RuntimeArtifactName)$(archiveExtension)'
        artifactName: '$(RuntimeArtifactName)'
        displayName: '$(runtimeFlavorName) artifacts'

  - ${{ if ne(parameters.liveLibrariesBuildConfig, '') }}:
    - template: /eng/pipelines/common/download-artifact-step.yml
      parameters:
        unpackFolder: $(Build.SourcesDirectory)/$(LibrariesDownloadPath)
        artifactFileName: '$(LibrariesArtifactName)$(archiveExtension)'
        artifactName: '$(LibrariesArtifactName)'
        displayName: 'Libraries artifacts'
        cleanUnpackFolder: false

  - ${{ if eq(parameters.useOfficialAllConfigurations, true) }}:
    - template: /eng/pipelines/common/download-artifact-step.yml
      parameters:
        unpackFolder: $(Build.SourcesDirectory)/$(LibrariesDownloadPathAllConfigurations)
        # Always use '.zip' because AllConfigurations is built on Windows but used everywhere.
        artifactFileName: '$(LibrariesArtifactNameAllConfigurations).zip'
        artifactName: '$(LibrariesArtifactNameAllConfigurations)'
        displayName: 'Libraries artifacts (AllConfigurations)'
        cleanUnpackFolder: false

  - script: $(BaseJobBuildCommand)
    displayName: Build

  # Only in glibc leg, we produce RPMs and Debs
  - ${{ if and(eq(parameters.platform, 'Linux_x64'), eq(parameters.osSubgroup, ''))}}:
    - task: CopyFiles@2
      displayName: 'Copy built Portable linux-x64 binaries to staging directory'
      inputs:
        SourceFolder: '$(Build.SourcesDirectory)/artifacts/obj/linux-x64.$(_BuildConfig)/sharedFrameworkPublish'
        TargetFolder: '$(Build.StagingDirectory)/sharedFrameworkPublish'

    - ${{ each packageBuild in parameters.packageDistroList }}:
      # This leg's RID matches the build image. Build its distro-dependent packages, as well as
      # the distro-independent installers. (There's no particular reason to build the distro-
      # independent installers on this leg, but we need to do it somewhere.)
      - template: steps/build-linux-package.yml
        parameters:
          buildTraversalBuildDependencies: true
          distroRid: ${{ packageBuild.imageRid }}
          image: ${{ packageBuild.image }}
          packageStepDescription: Runtime Deps, Runtime, Framework Packs installers
          subsetArg: $(installersSubsetArg)

      - ${{ each rid in packageBuild.rids }}:
        # Build distro-dependent packages.
        - template: steps/build-linux-package.yml
          parameters:
            distroRid: ${{ rid }}
            image: ${{ packageBuild.image }}
            outputRidArg: /p:OutputRid=${{ rid }}-${{ parameters.archType }}
            packageStepDescription: Runtime Deps installers
            packagingArgs: /p:BuildDistroIndependentInstallers=false
            subsetArg: $(installersSubsetArg)

  - ${{ if ne(parameters.container, '') }}:
    # Files may be owned by root because builds don't set user ID. Later build steps run 'find' in
    # the source tree, which fails due to permissions in the 'NetCore*-Int-Pool' queues. This step
    # prevents the failure by using chown to clean up our source tree.
    - script: |
        set -x
        docker run --rm \
          -v "$(Agent.BuildDirectory):/root/build" \
          -w /root/build \
          ${{ parameters.container }} \
          bash -c "chown -R $(id -u):$(id -g) *"
      displayName: Update file ownership from root to build agent account
      continueOnError: true
      condition: succeededOrFailed()

  - ${{ if and(eq(parameters.osGroup, 'Windows_NT'), eq(parameters.isOfficialBuild, true)) }}:
    - task: NuGetCommand@2
      displayName: Push Visual Studio NuPkgs
      inputs:
        command: push
        packagesToPush: '$(Build.SourcesDirectory)/artifacts/packages/$(_BuildConfig)/*/VS.Redist.Common.*.nupkg'
        nuGetFeedType: external
        publishFeedCredentials: 'DevDiv - VS package feed'
      condition: and(
        succeeded(),
        eq(variables['_BuildConfig'], 'Release'),
        ne(variables['DisableVSPublish'], 'true'))

  - template: steps/upload-job-artifacts.yml
    parameters:
      name: ${{ coalesce(parameters.name, parameters.platform) }}
      skipTests: $(SkipTests)
      isOfficialBuild: ${{ eq(parameters.isOfficialBuild, true) }}

  - ${{ if ne(parameters.osGroup, 'Windows_NT') }}:
    - script: set -x && df -h
      displayName: Check remaining storage space
      condition: always()
      continueOnError: true

    # Force clean up machine in case any docker images are left behind
    - ${{ if ne(parameters.container, '') }}:
      - script: docker system prune -af && df -h
        displayName: Run Docker clean up
        condition: succeededOrFailed()<|MERGE_RESOLUTION|>--- conflicted
+++ resolved
@@ -325,13 +325,8 @@
     - libraries_build_allconfigurations_Windows_NT_x64_Release
   - ${{ if eq(parameters.buildFullPlatformManifest, true) }}:
     - ${{ each platform in parameters.platforms }}:
-<<<<<<< HEAD
-      - coreclr_product_build_${{ platform }}_${{ parameters.liveCoreClrBuildConfig }}
+      - ${{ parameters.runtimeFlavor }}_product_build_${{ platform }}_${{ parameters.liveRuntimeBuildConfig }}
       - libraries_build_${{ platform }}_${{ parameters.liveLibrariesBuildConfig }}
-=======
-      - ${{ parameters.runtimeFlavor }}_product_build_${{ platform }}_${{ parameters.liveRuntimeBuildConfig }}
-      - libraries_build_netcoreapp_${{ platform }}_${{ parameters.liveLibrariesBuildConfig }}
->>>>>>> fd7a5e8c
 
   steps:
 
