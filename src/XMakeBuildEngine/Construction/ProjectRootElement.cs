﻿// Copyright (c) Microsoft. All rights reserved.
// Licensed under the MIT license. See LICENSE file in the project root for full license information.
//-----------------------------------------------------------------------
// </copyright>
// <summary>Definition of ProjectRootElement class.</summary>
//-----------------------------------------------------------------------

using System;
using System.Collections.Generic;
using System.Diagnostics;
using System.Globalization;
using System.IO;
using System.Text;
using System.Threading;
using System.Xml;
using Microsoft.Build.Collections;
using Microsoft.Build.Evaluation;
using Microsoft.Build.Framework;
using Microsoft.Build.Shared;
#if (!STANDALONEBUILD)
using Microsoft.Internal.Performance;
#if MSBUILDENABLEVSPROFILING 
using Microsoft.VisualStudio.Profiler;
#endif
#endif
using ILoggingService = Microsoft.Build.BackEnd.Logging.ILoggingService;
using ProjectXmlUtilities = Microsoft.Build.Internal.ProjectXmlUtilities;
using InvalidProjectFileException = Microsoft.Build.Exceptions.InvalidProjectFileException;

namespace Microsoft.Build.Construction
{
    /// <summary>
    /// Event handler for the event fired after this project file is named or renamed.
    /// If the project file has not previously had a name, oldFullPath is null.
    /// </summary>
    internal delegate void RenameHandlerDelegate(string oldFullPath);

    /// <summary>
    /// ProjectRootElement class represents an MSBuild project, an MSBuild targets file or any other file that conforms to MSBuild
    /// project file schema.
    /// This class and its related classes allow a complete MSBuild project or targets file to be read and written.
    /// Comments and whitespace cannot be edited through this model at present.
    /// 
    /// Each project root element is associated with exactly one ProjectCollection. This allows the owner of that project collection
    /// to control its lifetime and not be surprised by edits via another project collection.
    /// </summary>
    [DebuggerDisplay("{FullPath} #Children={Count} DefaultTargets={DefaultTargets} ToolsVersion={ToolsVersion} InitialTargets={InitialTargets} ExplicitlyLoaded={IsExplicitlyLoaded}")]
    public class ProjectRootElement : ProjectElementContainer
    {
        /// Constants for default (empty) project file.
        private const string EmptyProjectFileContent = "{0}<Project{1}{2}>\r\n</Project>";
        private const string EmptyProjectFileXmlDeclaration = "<?xml version=\"1.0\" encoding=\"utf-8\"?>\r\n";
        private const string EmptyProjectFileToolsVersion = " ToolsVersion=\"" + MSBuildConstants.CurrentToolsVersion + "\"";
        private const string EmptyProjectFileXmlNamespace = " xmlns=\"http://schemas.microsoft.com/developer/msbuild/2003\"";

        /// <summary>
        /// The singleton delegate that loads projects into the ProjectRootElement
        /// </summary>
        private static readonly ProjectRootElementCache.OpenProjectRootElement s_openLoaderDelegate = OpenLoader;

        private static readonly ProjectRootElementCache.OpenProjectRootElement s_openLoaderPreserveFormattingDelegate = OpenLoaderPreserveFormatting;

        /// <summary>
        /// The default encoding to use / assume for a new project.
        /// </summary>
        private static readonly Encoding s_defaultEncoding = Encoding.UTF8;

        /// <summary>
        /// A global counter used to ensure each project version is distinct from every other.
        /// </summary>
        /// <remarks>
        /// This number is static so that it is unique across the appdomain. That is so that a host
        /// can know when a ProjectRootElement has been unloaded (perhaps after modification) and
        /// reloaded -- the version won't reset to '0'.
        /// </remarks>
        private static int s_globalVersionCounter = 0;

        /// <summary>
        /// Version number of this object that was last saved to disk, or last loaded from disk.
        /// Used to figure whether this object is dirty for saving.
        /// Saving to or loading from a provided stream reader does not modify this value, only saving to or loading from disk.
        /// The actual value is meaningless (since the counter is shared with all projects) --
        /// it should only be compared to a stored value.
        /// Immediately after loading from disk, this has the same value as <see cref="_version">version</see>.
        /// </summary>
        private int _versionOnDisk;

        /// <summary>
        /// Current version number of this object.
        /// Used to figure whether this object is dirty for saving, or projects evaluated from
        /// this object need to be re-evaluated.
        /// The actual value is meaningless (since the counter is shared with all projects) --
        /// it should only be compared to a stored value.
        /// </summary>
        /// <remarks>
        /// Set this only through <see cref="MarkDirty(string, string)"/>.
        /// </remarks>
        private int _version;

        /// <summary>
        /// The encoding of the project that was (if applicable) loaded off disk, and that will be used to save the project.
        /// </summary>
        /// <value>Defaults to UTF8 for new projects.</value>
        private Encoding _encoding;

        /// <summary>
        /// XML namespace specified and used by this project file. If a namespace was not specified in the project file, this
        /// value will be string.Empty.
        /// </summary>
        internal string XmlNamespace { get; set; }

        /// <summary>
        /// The project file's location. It can be null if the project is not directly loaded from a file.
        /// </summary>
        private ElementLocation _projectFileLocation;

        /// <summary>
        /// The directory that the project is in. 
        /// Essential for evaluating relative paths.
        /// If the project is not loaded from disk, returns the current-directory from 
        /// the time the project was loaded - this is the same behavior as Whidbey/Orcas.
        /// </summary>
        private string _directory;

        /// <summary>
        /// The time that this object was last changed. If it hasn't
        /// been changed since being loaded or created, its value is <see cref="DateTime.MinValue"/>.
        /// Stored as UTC as this is faster when there are a large number of rapid edits.
        /// </summary>
        private DateTime _timeLastChangedUtc;

        /// <summary>
        /// The last-write-time of the file that was read, when it was read.
        /// This can be used to see whether the file has been changed on disk
        /// by an external means.
        /// </summary>
        private DateTime _lastWriteTimeWhenRead;

        /// <summary>
        /// The cache in which this project root element is stored.
        /// </summary>
        private ProjectRootElementCache _projectRootElementCache;

        /// <summary>
        /// Reason it was last marked dirty; unlocalized, for debugging
        /// </summary>
        private string _dirtyReason = "first created project {0}";

        /// <summary>
        /// Parameter to be formatted into the dirty reason
        /// </summary>
        private string _dirtyParameter = String.Empty;

        /// <summary>
        /// The build event context errors should be logged in.
        /// </summary>
        private BuildEventContext _buildEventContext;

        /// <summary>
        /// Initialize a ProjectRootElement instance from a XmlReader.
        /// May throw InvalidProjectFileException.
        /// Leaves the project dirty, indicating there are unsaved changes.
        /// Used to create a root element for solutions loaded by the 3.5 version of the solution wrapper.
        /// </summary>
        internal ProjectRootElement(XmlReader xmlReader, ProjectRootElementCache projectRootElementCache, bool isExplicitlyLoaded,
            bool preserveFormatting)
            : base()
        {
            ErrorUtilities.VerifyThrowArgumentNull(xmlReader, "xmlReader");
            ErrorUtilities.VerifyThrowArgumentNull(projectRootElementCache, "projectRootElementCache");

            this.IsExplicitlyLoaded = isExplicitlyLoaded;
            _projectRootElementCache = projectRootElementCache;
            _directory = NativeMethodsShared.GetCurrentDirectory();
            IncrementVersion();

            XmlDocumentWithLocation document = LoadDocument(xmlReader, preserveFormatting);

            ProjectParser.Parse(document, this);
        }

        /// <summary>
        /// Initialize an in-memory, empty ProjectRootElement instance that can be saved later.
        /// Leaves the project dirty, indicating there are unsaved changes.
        /// </summary>
        private ProjectRootElement(ProjectRootElementCache projectRootElementCache, NewProjectFileOptions projectFileOptions)
        {
            ErrorUtilities.VerifyThrowArgumentNull(projectRootElementCache, "projectRootElementCache");

            _projectRootElementCache = projectRootElementCache;
            _directory = NativeMethodsShared.GetCurrentDirectory();
            IncrementVersion();

            XmlDocumentWithLocation document = new XmlDocumentWithLocation();

            XmlReaderSettings xrs = new XmlReaderSettings();
            xrs.DtdProcessing = DtdProcessing.Ignore;
            
            var emptyProjectFile = string.Format(EmptyProjectFileContent,
                (projectFileOptions & NewProjectFileOptions.IncludeXmlDeclaration) != 0 ? EmptyProjectFileXmlDeclaration : string.Empty,
                (projectFileOptions & NewProjectFileOptions.IncludeToolsVersion) != 0 ? EmptyProjectFileToolsVersion : string.Empty,
                (projectFileOptions & NewProjectFileOptions.IncludeXmlNamespace) != 0 ? EmptyProjectFileXmlNamespace : string.Empty);

            using (XmlReader xr = XmlReader.Create(new StringReader(emptyProjectFile), xrs))
            {
                document.Load(xr);
            }

            ProjectParser.Parse(document, this);
        }

        /// <summary>
        /// Initialize a ProjectRootElement instance over a project with the specified file path.
        /// Assumes path is already normalized.
        /// May throw InvalidProjectFileException.
        /// </summary>
        private ProjectRootElement(string path, ProjectRootElementCache projectRootElementCache, BuildEventContext buildEventContext,
            bool preserveFormatting)
            : base()
        {
            ErrorUtilities.VerifyThrowArgumentLength(path, "path");
            ErrorUtilities.VerifyThrowInternalRooted(path);
            ErrorUtilities.VerifyThrowArgumentNull(projectRootElementCache, "projectRootElementCache");
            ErrorUtilities.VerifyThrowArgumentNull(buildEventContext, "buildEventContext");
            _projectRootElementCache = projectRootElementCache;
            _buildEventContext = buildEventContext;

            IncrementVersion();
            _versionOnDisk = _version;
            _timeLastChangedUtc = DateTime.UtcNow;

            XmlDocumentWithLocation document = LoadDocument(path, preserveFormatting);

            ProjectParser.Parse(document, this);

            projectRootElementCache.AddEntry(this);
        }

        /// <summary>
        /// Initialize a ProjectRootElement instance from an existing document.
        /// May throw InvalidProjectFileException.
        /// Leaves the project dirty, indicating there are unsaved changes.
        /// </summary>
        /// <remarks>
        /// Do not make public: we do not wish to expose particular XML API's.
        /// </remarks>
        private ProjectRootElement(XmlDocumentWithLocation document, ProjectRootElementCache projectRootElementCache)
            : base()
        {
            ErrorUtilities.VerifyThrowArgumentNull(document, "document");
            ErrorUtilities.VerifyThrowArgumentNull(projectRootElementCache, "projectRootElementCache");

            _projectRootElementCache = projectRootElementCache;
            _directory = NativeMethodsShared.GetCurrentDirectory();
            IncrementVersion();

            ProjectParser.Parse(document, this);
        }

        /// <summary>
        /// Event raised after this project is renamed
        /// </summary>
        internal event RenameHandlerDelegate OnAfterProjectRename;

        /// <summary>
        /// Event raised after the project XML is changed.
        /// </summary>
        internal event EventHandler<ProjectXmlChangedEventArgs> OnProjectXmlChanged;

        /// <summary>
        /// Condition should never be set, but the getter returns null instead of throwing 
        /// because a nonexistent condition is implicitly true
        /// </summary>
        public override string Condition
        {
            get
            {
                return null;
            }

            set
            {
                ErrorUtilities.ThrowInvalidOperation("OM_CannotGetSetCondition");
            }
        }

        #region ChildEnumerators
        /// <summary>
        /// Get a read-only collection of the child chooses, if any
        /// </summary>
        /// <remarks>
        /// The name is inconsistent to make it more understandable, per API review.
        /// </remarks>
        public ICollection<ProjectChooseElement> ChooseElements
        {
            get
            {
                return new ReadOnlyCollection<ProjectChooseElement>
                    (
                        new FilteringEnumerable<ProjectElement, ProjectChooseElement>(Children)
                    );
            }
        }

        /// <summary>
        /// Get a read-only collection of the child item definition groups, if any
        /// </summary>
        public ICollection<ProjectItemDefinitionGroupElement> ItemDefinitionGroups
        {
            get
            {
                return new ReadOnlyCollection<ProjectItemDefinitionGroupElement>
                    (
                        new FilteringEnumerable<ProjectElement, ProjectItemDefinitionGroupElement>(Children)
                    );
            }
        }

        /// <summary>
        /// Get a read-only collection of the child item definitions, if any, in all item definition groups anywhere in the project file.
        /// </summary>
        public ICollection<ProjectItemDefinitionElement> ItemDefinitions
        {
            get
            {
                return new ReadOnlyCollection<ProjectItemDefinitionElement>
                    (
                        new FilteringEnumerable<ProjectElement, ProjectItemDefinitionElement>(AllChildren)
                    );
            }
        }

        /// <summary>
        /// Get a read-only collection over the child item groups, if any.
        /// Does not include any that may not be at the root, i.e. inside Choose elements.
        /// </summary>
        public ICollection<ProjectItemGroupElement> ItemGroups
        {
            get
            {
                return new ReadOnlyCollection<ProjectItemGroupElement>
                    (
                        new FilteringEnumerable<ProjectElement, ProjectItemGroupElement>(Children)
                    );
            }
        }

        /// <summary>
        /// Get a read-only collection of the child items, if any, in all item groups anywhere in the project file.
        /// Not restricted to root item groups: traverses through Choose elements.
        /// </summary>
        public ICollection<ProjectItemElement> Items
        {
            get
            {
                return new ReadOnlyCollection<ProjectItemElement>
                    (
                        new FilteringEnumerable<ProjectElement, ProjectItemElement>(AllChildren)
                    );
            }
        }

        /// <summary>
        /// Get a read-only collection of the child import groups, if any.
        /// </summary>
        public ICollection<ProjectImportGroupElement> ImportGroups
        {
            get
            {
                return new ReadOnlyCollection<ProjectImportGroupElement>
                    (
                        new FilteringEnumerable<ProjectElement, ProjectImportGroupElement>(Children)
                    );
            }
        }

        /// <summary>
        /// Get a read-only collection of the child imports
        /// </summary>
        public ICollection<ProjectImportElement> Imports
        {
            get
            {
                return new ReadOnlyCollection<ProjectImportElement>
                    (
                        new FilteringEnumerable<ProjectElement, ProjectImportElement>(AllChildren)
                    );
            }
        }

        /// <summary>
        /// Get a read-only collection of the child property groups, if any.
        /// Does not include any that may not be at the root, i.e. inside Choose elements.
        /// </summary>
        public ICollection<ProjectPropertyGroupElement> PropertyGroups
        {
            get
            {
                return new ReadOnlyCollection<ProjectPropertyGroupElement>
                    (
                        new FilteringEnumerable<ProjectElement, ProjectPropertyGroupElement>(Children)
                    );
            }
        }

        /// <summary>
        /// Geta read-only collection of the child properties, if any, in all property groups anywhere in the project file.
        /// Not restricted to root property groups: traverses through Choose elements.
        /// </summary>
        public ICollection<ProjectPropertyElement> Properties
        {
            get
            {
                return new ReadOnlyCollection<ProjectPropertyElement>
                    (
                        new FilteringEnumerable<ProjectElement, ProjectPropertyElement>(AllChildren)
                    );
            }
        }

        /// <summary>
        /// Get a read-only collection of the child targets
        /// </summary>
        public ICollection<ProjectTargetElement> Targets
        {
            get
            {
                return new ReadOnlyCollection<ProjectTargetElement>
                    (
                        new FilteringEnumerable<ProjectElement, ProjectTargetElement>(Children)
                    );
            }
        }

        /// <summary>
        /// Get a read-only collection of the child usingtasks, if any
        /// </summary>
        public ICollection<ProjectUsingTaskElement> UsingTasks
        {
            get
            {
                return new ReadOnlyCollection<ProjectUsingTaskElement>
                    (
                        new FilteringEnumerable<ProjectElement, ProjectUsingTaskElement>(Children)
                    );
            }
        }

        /// <summary>
        /// Get a read-only collection of the child item groups, if any, in reverse order
        /// </summary>
        public ICollection<ProjectItemGroupElement> ItemGroupsReversed
        {
            get
            {
                return new ReadOnlyCollection<ProjectItemGroupElement>
                    (
                        new FilteringEnumerable<ProjectElement, ProjectItemGroupElement>(ChildrenReversed)
                    );
            }
        }

        /// <summary>
        /// Get a read-only collection of the child item definition groups, if any, in reverse order
        /// </summary>
        public ICollection<ProjectItemDefinitionGroupElement> ItemDefinitionGroupsReversed
        {
            get
            {
                return new ReadOnlyCollection<ProjectItemDefinitionGroupElement>
                    (
                        new FilteringEnumerable<ProjectElement, ProjectItemDefinitionGroupElement>(ChildrenReversed)
                    );
            }
        }

        /// <summary>
        /// Get a read-only collection of the child import groups, if any, in reverse order
        /// </summary>
        public ICollection<ProjectImportGroupElement> ImportGroupsReversed
        {
            get
            {
                return new ReadOnlyCollection<ProjectImportGroupElement>
                    (
                        new FilteringEnumerable<ProjectElement, ProjectImportGroupElement>(ChildrenReversed)
                    );
            }
        }

        /// <summary>
        /// Get a read-only collection of the child property groups, if any, in reverse order
        /// </summary>
        public ICollection<ProjectPropertyGroupElement> PropertyGroupsReversed
        {
            get
            {
                return new ReadOnlyCollection<ProjectPropertyGroupElement>
                    (
                        new FilteringEnumerable<ProjectElement, ProjectPropertyGroupElement>(ChildrenReversed)
                    );
            }
        }

        #endregion

        /// <summary>
        /// The directory that the project is in. 
        /// Essential for evaluting relative paths.
        /// Is never null, even if the FullPath does not contain directory information.
        /// If the project has not been loaded from disk and has not been given a path, returns the current-directory from 
        /// the time the project was loaded - this is the same behavior as Whidbey/Orcas.
        /// If the project has not been loaded from disk but has been given a path, this path may not exist.
        /// </summary>
        public string DirectoryPath
        {
            [DebuggerStepThrough]
            get
            { return _directory ?? String.Empty; }
            internal set { _directory = value; } // Used during solution load to ensure solutions which were created from a file have a location.
        }

        /// <summary>
        /// Full path to the project file.
        /// If the project has not been loaded from disk and has not been given a path, returns null.
        /// If the project has not been loaded from disk but has been given a path, this path may not exist.
        /// Setter renames the project, if it already had a name.
        /// </summary>
        /// <remarks>
        /// Updates the ProjectRootElement cache.
        /// </remarks>
        public string FullPath
        {
            get
            {
                return (_projectFileLocation != null) ? _projectFileLocation.File : null;
            }

            set
            {
                ErrorUtilities.VerifyThrowArgumentLength(value, "value");

                string oldFullPath = (_projectFileLocation != null) ? _projectFileLocation.File : null;

                // We do not control the current directory at this point, but assume that if we were
                // passed a relative path, the caller assumes we will prepend the current directory.
                string newFullPath = FileUtilities.NormalizePath(value);

                if (String.Equals(oldFullPath, newFullPath, StringComparison.OrdinalIgnoreCase))
                {
                    return;
                }

                _projectFileLocation = ElementLocation.Create(newFullPath);
                _directory = Path.GetDirectoryName(newFullPath);

                if (XmlDocument != null)
                {
                    XmlDocument.FullPath = newFullPath;
                }

                if (oldFullPath == null)
                {
                    _projectRootElementCache.AddEntry(this);
                }
                else
                {
                    _projectRootElementCache.RenameEntry(oldFullPath, this);
                }

                RenameHandlerDelegate rename = OnAfterProjectRename;
                if (rename != null)
                {
                    rename(oldFullPath);
                }

                MarkDirty("Set project FullPath to '{0}'", FullPath);
            }
        }

        /// <summary>
        /// Encoding that the project file is saved in, or will be saved in, unless
        /// otherwise specified.
        /// </summary>
        /// <remarks>
        /// Returns the encoding from the Xml declaration if any, otherwise UTF8.
        /// </remarks>
        public Encoding Encoding
        {
            get
            {
                // No thread-safety lock required here because many reader threads would set the same value to the field.
                if (_encoding == null)
                {
                    XmlDeclaration declaration = XmlDocument.FirstChild as XmlDeclaration;

                    if (declaration != null)
                    {
                        if (declaration.Encoding.Length > 0)
                        {
                            _encoding = Encoding.GetEncoding(declaration.Encoding);
                        }
                    }
                }

                // Ensure we never return null, in case there was no xml declaration that we could find above.
                return _encoding ?? s_defaultEncoding;
            }
        }

        /// <summary>
        /// Gets or sets the value of DefaultTargets. If there is no DefaultTargets, returns empty string.
        /// If the value is null or empty, removes the attribute.
        /// </summary>
        public string DefaultTargets
        {
            [DebuggerStepThrough]
            get
            {
                return ProjectXmlUtilities.GetAttributeValue(XmlElement, XMakeAttributes.defaultTargets);
            }

            [DebuggerStepThrough]
            set
            {
                ProjectXmlUtilities.SetOrRemoveAttribute(XmlElement, XMakeAttributes.defaultTargets, value);
                MarkDirty("Set Project DefaultTargets to '{0}'", value);
            }
        }

        /// <summary>
        /// Gets or sets the value of InitialTargets. If there is no InitialTargets, returns empty string.
        /// If the value is null or empty, removes the attribute.
        /// </summary>
        public string InitialTargets
        {
            [DebuggerStepThrough]
            get
            {
                return ProjectXmlUtilities.GetAttributeValue(XmlElement, XMakeAttributes.initialTargets);
            }

            [DebuggerStepThrough]
            set
            {
                ProjectXmlUtilities.SetOrRemoveAttribute(XmlElement, XMakeAttributes.initialTargets, value);
                MarkDirty("Set project InitialTargets to '{0}'", value);
            }
        }

        /// <summary>
        /// Gets or sets the value of TreatAsLocalProperty. If there is no tag, returns empty string.
        /// If the value being set is null or empty, removes the attribute.
        /// </summary>
        public string TreatAsLocalProperty
        {
            [DebuggerStepThrough]
            get
            {
                return ProjectXmlUtilities.GetAttributeValue(XmlElement, XMakeAttributes.treatAsLocalProperty);
            }

            [DebuggerStepThrough]
            set
            {
                ProjectXmlUtilities.SetOrRemoveAttribute(XmlElement, XMakeAttributes.treatAsLocalProperty, value);
                MarkDirty("Set project TreatAsLocalProperty to '{0}'", value);
            }
        }

        /// <summary>
        /// Gets or sets the value of ToolsVersion. If there is no ToolsVersion, returns empty string.
        /// If the value is null or empty, removes the attribute.
        /// </summary>
        public string ToolsVersion
        {
            [DebuggerStepThrough]
            get
            {
                return ProjectXmlUtilities.GetAttributeValue(XmlElement, XMakeAttributes.toolsVersion);
            }

            [DebuggerStepThrough]
            set
            {
                ProjectXmlUtilities.SetOrRemoveAttribute(XmlElement, XMakeAttributes.toolsVersion, value);
                MarkDirty("Set project ToolsVersion {0}", value);
            }
        }

        /// <summary>
        /// Gets the XML representing this project as a string.
        /// Does not remove any dirty flag.
        /// </summary>
        /// <remarks>
        /// Useful for debugging.
        /// Note that we do not expose an XmlDocument or any other specific XML API.
        /// </remarks>
        public string RawXml
        {
            get
            {
                using (StringWriter stringWriter = new EncodingStringWriter(Encoding))
                {
                    using (ProjectWriter projectWriter = new ProjectWriter(stringWriter))
                    {
                        projectWriter.Initialize(XmlDocument);
                        XmlDocument.Save(projectWriter);
                    }

                    return stringWriter.ToString();
                }
            }
        }

        /// <summary>
        /// Whether the XML has been modified since it was last loaded or saved.
        /// </summary>
        public bool HasUnsavedChanges
        {
            get
            {
                if (Version != _versionOnDisk)
                {
                    return true;
                }

                return false;
            }
        }

        /// <summary>
        /// Version number of this object.
        /// A host can compare this to a stored version number to determine whether
        /// a project's XML has changed, even if it has also been saved since.
        /// 
        /// The actual value is meaningless: an edit may increment it more than once,
        /// so it should only be compared to a stored value.
        /// </summary>
        /// <remarks>
        /// Used by the Project class to figure whether changes have occurred that 
        /// it might want to pick up by reevaluation.
        /// 
        /// Used by the ProjectRootElement class to determine whether it needs to save.
        /// 
        /// This number is unique to the appdomain. That means that it is possible
        /// to know when a ProjectRootElement has been unloaded (perhaps after modification) and
        /// reloaded -- the version won't reset to '0'.
        /// 
        /// We're assuming we don't have over 2 billion edits.
        /// </remarks>
        public int Version
        {
            get
            {
                return _version;
            }
        }

        /// <summary>
        /// The time that this object was last changed. If it hasn't
        /// been changed since being loaded or created, its value is <see cref="DateTime.MinValue"/>.
        /// </summary>
        /// <remarks>
        /// This is used by the VB/C# project system.
        /// </remarks>
        public DateTime TimeLastChanged
        {
            [DebuggerStepThrough]
            get
            { return _timeLastChangedUtc.ToLocalTime(); }
        }

        /// <summary>
        /// The last-write-time of the file that was read, when it was read.
        /// This can be used to see whether the file has been changed on disk
        /// by an external means.
        /// </summary>
        public DateTime LastWriteTimeWhenRead
        {
            [DebuggerStepThrough]
            get
            { return _lastWriteTimeWhenRead; }
        }

        /// <summary>
        /// This does not allow conditions, so it should not be called.
        /// </summary>
        public override ElementLocation ConditionLocation
        {
            get
            {
                ErrorUtilities.ThrowInternalError("Should not evaluate this");
                return null;
            }
        }

        /// <summary>
        /// Location of the originating file itself, not any specific content within it.
        /// If the file has not been given a name, returns an empty location.
        /// This is a case where it is legitimate to "not have a location".
        /// </summary>
        public ElementLocation ProjectFileLocation
        {
            get { return _projectFileLocation ?? ElementLocation.EmptyLocation; }
        }

        /// <summary>
        /// Location of the toolsversion attribute, if any
        /// </summary>
        public ElementLocation ToolsVersionLocation
        {
            get { return XmlElement.GetAttributeLocation(XMakeAttributes.toolsVersion); }
        }

        /// <summary>
        /// Location of the defaulttargets attribute, if any
        /// </summary>
        public ElementLocation DefaultTargetsLocation
        {
            get { return XmlElement.GetAttributeLocation(XMakeAttributes.defaultTargets); }
        }

        /// <summary>
        /// Location of the initialtargets attribute, if any
        /// </summary>
        public ElementLocation InitialTargetsLocation
        {
            get { return XmlElement.GetAttributeLocation(XMakeAttributes.initialTargets); }
        }

        /// <summary>
        /// Location of the TreatAsLocalProperty attribute, if any
        /// </summary>
        public ElementLocation TreatAsLocalPropertyLocation
        {
            get { return XmlElement.GetAttributeLocation(XMakeAttributes.treatAsLocalProperty); }
        }

        /// <summary>
        /// Has the project root element been explicitly loaded for a build or has it been implicitly loaded
        /// as part of building another project.
        /// </summary>
        /// <remarks>
        /// Internal code that wants to set this to true should call <see cref="MarkAsExplicitlyLoaded"/>.
        /// The setter is private to make it more difficult to downgrade an existing PRE to an implicitly loaded state, which should never happen.
        /// </remarks>
        internal bool IsExplicitlyLoaded
        {
            get;
            private set;
        }

        /// <summary>
        /// Retrieves the root element cache with which this root element is associated.
        /// </summary>
        internal ProjectRootElementCache ProjectRootElementCache
        {
            [DebuggerStepThrough]
            get
            { return _projectRootElementCache; }
        }

        /// <summary>
        /// Gets a value indicating whether this PRE is known by its containing collection.
        /// </summary>
        internal bool IsMemberOfProjectCollection
        {
            get
            {
                // We call AddEntry on the ProjectRootElementCache when we first get our filename set.
                return _projectFileLocation != null;
            }
        }

        /// <summary>
        /// Indicates whether there are any targets in this project 
        /// that use the "Returns" attribute.  If so, then this project file
        /// is automatically assumed to be "Returns-enabled", and the default behaviour
        /// for targets without Returns attributes changes from using the Outputs to 
        /// returning nothing by default. 
        /// </summary>
        internal bool ContainsTargetsWithReturnsAttribute
        {
            get;
            set;
        }

        /// <summary>
        /// Gets the ProjectExtensions child, if any, otherwise null.
        /// </summary>
        /// <remarks>
        /// Not public as we do not wish to encourage the use of ProjectExtensions.
        /// </remarks>
        internal ProjectExtensionsElement ProjectExtensions
        {
            get
            {
                foreach (ProjectElement child in ChildrenReversed)
                {
                    ProjectExtensionsElement extensions = child as ProjectExtensionsElement;

                    if (extensions != null)
                    {
                        return extensions;
                    }
                }

                return null;
            }
        }

        /// <summary>
        /// Returns an unlocalized indication of how this file was last dirtied.
        /// This is for debugging purposes only.
        /// String formatting only occurs when retrieved.
        /// </summary>
        internal string LastDirtyReason
        {
            get
            {
                if (_dirtyReason == null)
                {
                    return null;
                }

                return String.Format(CultureInfo.InvariantCulture, _dirtyReason, _dirtyParameter);
            }
        }

        /// <summary>
        /// Initialize an in-memory, empty ProjectRootElement instance that can be saved later.
        /// Uses the global project collection.
        /// </summary>
        public static ProjectRootElement Create()
        {
            return Create(ProjectCollection.GlobalProjectCollection, Project.DefaultNewProjectTemplateOptions);
        }

        public static ProjectRootElement Create(NewProjectFileOptions projectFileOptions)
        {
            return Create(ProjectCollection.GlobalProjectCollection, projectFileOptions);
        }

        /// <summary>
        /// Initialize an in-memory, empty ProjectRootElement instance that can be saved later.
        /// Uses the specified project collection.
        /// </summary>
        public static ProjectRootElement Create(ProjectCollection projectCollection)
        {
            return Create(projectCollection.ProjectRootElementCache);
        }

        public static ProjectRootElement Create(ProjectCollection projectCollection, NewProjectFileOptions projectFileOptions)
        {
            ErrorUtilities.VerifyThrowArgumentNull(projectCollection, "projectCollection");

            return Create(projectCollection.ProjectRootElementCache, projectFileOptions);
        }


        /// <summary>
        /// Initialize an in-memory, empty ProjectRootElement instance that can be saved later.
        /// Uses the global project collection.
        /// </summary>
        public static ProjectRootElement Create(string path)
        {
            return Create(path, ProjectCollection.GlobalProjectCollection, Project.DefaultNewProjectTemplateOptions);
        }

        public static ProjectRootElement Create(string path, NewProjectFileOptions newProjectFileOptions)
        {
            return Create(path, ProjectCollection.GlobalProjectCollection, newProjectFileOptions);
        }

        /// <summary>
        /// Initialize an in-memory, empty ProjectRootElement instance that can be saved later.
        /// Uses the specified project collection.
        /// </summary>
        public static ProjectRootElement Create(string path, ProjectCollection projectCollection)
        {
            return Create(path, projectCollection, Project.DefaultNewProjectTemplateOptions);
        }

        /// <summary>
        /// Initialize an in-memory, empty ProjectRootElement instance that can be saved later.
        /// Uses the specified project collection.
        /// </summary>
        public static ProjectRootElement Create(string path, ProjectCollection projectCollection, NewProjectFileOptions newProjectFileOptions)
        {
            ErrorUtilities.VerifyThrowArgumentLength(path, "path");
            ErrorUtilities.VerifyThrowArgumentNull(projectCollection, "projectCollection");

            ProjectRootElement projectRootElement = new ProjectRootElement(projectCollection.ProjectRootElementCache, newProjectFileOptions);
            projectRootElement.FullPath = path;

            return projectRootElement;
        }

        /// <summary>
        /// Initialize a ProjectRootElement instance from an XmlReader.
        /// Uses the global project collection.
        /// May throw InvalidProjectFileException.
        /// </summary>
        public static ProjectRootElement Create(XmlReader xmlReader)
        {
            return Create(xmlReader, ProjectCollection.GlobalProjectCollection, preserveFormatting: false);
        }

        /// <summary>
        /// Initialize a ProjectRootElement instance from an XmlReader.
        /// Uses the specified project collection.
        /// May throw InvalidProjectFileException.
        /// </summary>
        public static ProjectRootElement Create(XmlReader xmlReader, ProjectCollection projectCollection)
        {
            return Create(xmlReader, projectCollection, preserveFormatting: false);
        }

        /// <summary>
        /// Initialize a ProjectRootElement instance from an XmlReader.
        /// Uses the specified project collection.
        /// May throw InvalidProjectFileException.
        /// </summary>
        public static ProjectRootElement Create(XmlReader xmlReader, ProjectCollection projectCollection, bool preserveFormatting)
        {
            ErrorUtilities.VerifyThrowArgumentNull(projectCollection, "projectCollection");

            return new ProjectRootElement(xmlReader, projectCollection.ProjectRootElementCache, true /*Explicitly loaded*/,
                preserveFormatting);
        }

        /// <summary>
        /// Initialize a ProjectRootElement instance by loading from the specified file path.
        /// Uses the global project collection.
        /// May throw InvalidProjectFileException.
        /// </summary>
        public static ProjectRootElement Open(string path)
        {
            return Open(path, ProjectCollection.GlobalProjectCollection);
        }

        /// <summary>
        /// Initialize a ProjectRootElement instance by loading from the specified file path.
        /// Uses the specified project collection.
        /// May throw InvalidProjectFileException.
        /// </summary>
        public static ProjectRootElement Open(string path, ProjectCollection projectCollection)
        {
            return Open(path, projectCollection,
                preserveFormatting: false);
        }

        public static ProjectRootElement Open(string path, ProjectCollection projectCollection, bool preserveFormatting)
        {
            ErrorUtilities.VerifyThrowArgumentLength(path, "path");
            ErrorUtilities.VerifyThrowArgumentNull(projectCollection, "projectCollection");

            path = FileUtilities.NormalizePath(path);

            return Open(path, projectCollection.ProjectRootElementCache, true /*Is explicitly loaded*/, preserveFormatting);
        }

        /// <summary>
        /// Returns the ProjectRootElement for the given path if it has been loaded, or null if it is not currently in memory.
        /// Uses the global project collection.
        /// </summary>
        /// <param name="path">The path of the ProjectRootElement, cannot be null.</param>
        /// <returns>The loaded ProjectRootElement, or null if it is not currently in memory.</returns>
        /// <remarks>
        /// It is possible for ProjectRootElements to be brought into memory and discarded due to memory pressure. Therefore
        /// this method returning false does not indicate that it has never been loaded, only that it is not currently in memory.
        /// </remarks>
        public static ProjectRootElement TryOpen(string path)
        {
            ErrorUtilities.VerifyThrowArgumentLength(path, "path");

            return TryOpen(path, ProjectCollection.GlobalProjectCollection);
        }

        /// <summary>
        /// Returns the ProjectRootElement for the given path if it has been loaded, or null if it is not currently in memory.
        /// Uses the specified project collection.
        /// </summary>
        /// <param name="path">The path of the ProjectRootElement, cannot be null.</param>
        /// <param name="projectCollection">The <see cref="ProjectCollection"/> to load the project into.</param>
        /// <returns>The loaded ProjectRootElement, or null if it is not currently in memory.</returns>
        /// <remarks>
        /// It is possible for ProjectRootElements to be brought into memory and discarded due to memory pressure. Therefore
        /// this method returning false does not indicate that it has never been loaded, only that it is not currently in memory.
        /// </remarks>
        public static ProjectRootElement TryOpen(string path, ProjectCollection projectCollection)
        {
            ErrorUtilities.VerifyThrowArgumentLength(path, "path");
            ErrorUtilities.VerifyThrowArgumentNull(projectCollection, "projectCollection");

            path = FileUtilities.NormalizePath(path);

            ProjectRootElement projectRootElement = projectCollection.ProjectRootElementCache.TryGet(path);

            return projectRootElement;
        }

        /// <summary>
        /// Convenience method that picks a location based on a heuristic:
        /// If import groups exist, inserts into the last one without a condition on it.
        /// Otherwise, creates an import at the end of the project.
        /// </summary>
        public ProjectImportElement AddImport(string project)
        {
            ErrorUtilities.VerifyThrowArgumentLength(project, "project");

            ProjectImportGroupElement importGroupToAddTo = null;

            foreach (ProjectImportGroupElement importGroup in ImportGroupsReversed)
            {
                if (importGroup.Condition.Length > 0)
                {
                    continue;
                }

                importGroupToAddTo = importGroup;
                break;
            }

            ProjectImportElement import;

            if (importGroupToAddTo != null)
            {
                import = importGroupToAddTo.AddImport(project);
            }
            else
            {
                import = CreateImportElement(project);
                AppendChild(import);
            }

            return import;
        }

        /// <summary>
        /// Convenience method that picks a location based on a heuristic:
        /// Creates an import group at the end of the project.
        /// </summary>
        public ProjectImportGroupElement AddImportGroup()
        {
            ProjectImportGroupElement importGroup = CreateImportGroupElement();
            AppendChild(importGroup);

            return importGroup;
        }

        /// <summary>
        /// Convenience method that picks a location based on a heuristic:
        /// Finds item group with no condition with at least one item of same type, or else adds a new item group;
        /// adds the item to that item group with items of the same type, ordered by include.
        /// </summary>
        /// <remarks>
        /// Per the previous implementation, it actually finds the last suitable item group, not the first.
        /// </remarks>
        public ProjectItemElement AddItem(string itemType, string include)
        {
            return AddItem(itemType, include, null);
        }

        /// <summary>
        /// Convenience method that picks a location based on a heuristic:
        /// Finds first item group with no condition with at least one item of same type, or else an empty item group; or else adds a new item group;
        /// adds the item to that item group with items of the same type, ordered by include.
        /// Does not attempt to check whether the item matches an existing wildcard expression; that is only possible
        /// in the evaluated world.
        /// </summary>
        /// <remarks>
        /// Per the previous implementation, it actually finds the last suitable item group, not the first.
        /// </remarks>
        public ProjectItemElement AddItem(string itemType, string include, IEnumerable<KeyValuePair<string, string>> metadata)
        {
            ErrorUtilities.VerifyThrowArgumentLength(itemType, "itemType");
            ErrorUtilities.VerifyThrowArgumentLength(include, "include");

            ProjectItemGroupElement itemGroupToAddTo = null;

            foreach (ProjectItemGroupElement itemGroup in ItemGroups)
            {
                if (itemGroup.Condition.Length > 0)
                {
                    continue;
                }

                if (itemGroupToAddTo == null && itemGroup.Count == 0)
                {
                    itemGroupToAddTo = itemGroup;
                }

                foreach (ProjectItemElement item in itemGroup.Items)
                {
                    if (MSBuildNameIgnoreCaseComparer.Default.Equals(itemType, item.ItemType))
                    {
                        itemGroupToAddTo = itemGroup;
                        break;
                    }
                }

                if (itemGroupToAddTo != null && itemGroupToAddTo.Count > 0)
                {
                    break;
                }
            }

            if (itemGroupToAddTo == null)
            {
                itemGroupToAddTo = AddItemGroup();
            }

            ProjectItemElement newItem = itemGroupToAddTo.AddItem(itemType, include, metadata);

            return newItem;
        }

        /// <summary>
        /// Convenience method that picks a location based on a heuristic:
        /// Adds an item group after the last existing item group, if any; otherwise
        /// adds an item group after the last existing property group, if any; otherwise
        /// adds a new item group at the end of the project.
        /// </summary>
        public ProjectItemGroupElement AddItemGroup()
        {
            ProjectElement reference = null;

            foreach (ProjectItemGroupElement itemGroup in ItemGroupsReversed)
            {
                reference = itemGroup;
                break;
            }

            if (reference == null)
            {
                foreach (ProjectPropertyGroupElement propertyGroup in PropertyGroupsReversed)
                {
                    reference = propertyGroup;
                    break;
                }
            }

            ProjectItemGroupElement newItemGroup = CreateItemGroupElement();

            if (reference == null)
            {
                AppendChild(newItemGroup);
            }
            else
            {
                InsertAfterChild(newItemGroup, reference);
            }

            return newItemGroup;
        }

        /// <summary>
        /// Convenience method that picks a location based on a heuristic:
        /// Finds first item definition group with no condition with at least one item definition of same item type, or else adds a new item definition group.
        /// </summary>
        public ProjectItemDefinitionElement AddItemDefinition(string itemType)
        {
            ErrorUtilities.VerifyThrowArgumentLength(itemType, "itemType");

            ProjectItemDefinitionGroupElement itemDefinitionGroupToAddTo = null;

            foreach (ProjectItemDefinitionGroupElement itemDefinitionGroup in ItemDefinitionGroups)
            {
                if (itemDefinitionGroup.Condition.Length > 0)
                {
                    continue;
                }

                foreach (ProjectItemDefinitionElement itemDefinition in itemDefinitionGroup.ItemDefinitions)
                {
                    if (MSBuildNameIgnoreCaseComparer.Default.Equals(itemType, itemDefinition.ItemType))
                    {
                        itemDefinitionGroupToAddTo = itemDefinitionGroup;
                        break;
                    }
                }

                if (itemDefinitionGroupToAddTo != null)
                {
                    break;
                }
            }

            if (itemDefinitionGroupToAddTo == null)
            {
                itemDefinitionGroupToAddTo = AddItemDefinitionGroup();
            }

            ProjectItemDefinitionElement newItemDefinition = CreateItemDefinitionElement(itemType);

            itemDefinitionGroupToAddTo.AppendChild(newItemDefinition);

            return newItemDefinition;
        }

        /// <summary>
        /// Convenience method that picks a location based on a heuristic:
        /// Adds an item definition group after the last existing item definition group, if any; otherwise
        /// adds an item definition group after the last existing property group, if any; otherwise
        /// adds a new item definition group at the end of the project.
        /// </summary>
        public ProjectItemDefinitionGroupElement AddItemDefinitionGroup()
        {
            ProjectElement reference = null;

            foreach (ProjectItemDefinitionGroupElement itemDefinitionGroup in ItemDefinitionGroupsReversed)
            {
                reference = itemDefinitionGroup;
                break;
            }

            if (reference == null)
            {
                foreach (ProjectPropertyGroupElement propertyGroup in PropertyGroupsReversed)
                {
                    reference = propertyGroup;
                    break;
                }
            }

            ProjectItemDefinitionGroupElement newItemDefinitionGroup = CreateItemDefinitionGroupElement();

            InsertAfterChild(newItemDefinitionGroup, reference);

            return newItemDefinitionGroup;
        }

        /// <summary>
        /// Convenience method that picks a location based on a heuristic:
        /// Adds a new property group after the last existing property group, if any; otherwise
        /// at the start of the project.
        /// </summary>
        public ProjectPropertyGroupElement AddPropertyGroup()
        {
            ProjectPropertyGroupElement reference = null;

            foreach (ProjectPropertyGroupElement propertyGroup in PropertyGroupsReversed)
            {
                reference = propertyGroup;
                break;
            }

            ProjectPropertyGroupElement newPropertyGroup = CreatePropertyGroupElement();

            InsertAfterChild(newPropertyGroup, reference);

            return newPropertyGroup;
        }

        /// <summary>
        /// Convenience method that picks a location based on a heuristic.
        /// Updates the last existing property with the specified name that has no condition on itself or its property group, if any.
        /// Otherwise, adds a new property in the first property group without a condition, creating a property group if necessary after
        /// the last existing property group, else at the start of the project.
        /// </summary>
        public ProjectPropertyElement AddProperty(string name, string value)
        {
            ProjectPropertyGroupElement matchingPropertyGroup = null;
            ProjectPropertyElement matchingProperty = null;

            foreach (ProjectPropertyGroupElement propertyGroup in PropertyGroups)
            {
                if (propertyGroup.Condition.Length > 0)
                {
                    continue;
                }

                if (matchingPropertyGroup == null)
                {
                    matchingPropertyGroup = propertyGroup;
                }

                foreach (ProjectPropertyElement property in propertyGroup.Properties)
                {
                    if (property.Condition.Length > 0)
                    {
                        continue;
                    }

                    if (MSBuildNameIgnoreCaseComparer.Default.Equals(property.Name, name))
                    {
                        matchingProperty = property;
                    }
                }
            }

            if (matchingProperty != null)
            {
                matchingProperty.Value = value;

                return matchingProperty;
            }

            if (matchingPropertyGroup == null)
            {
                matchingPropertyGroup = AddPropertyGroup();
            }

            ProjectPropertyElement newProperty = matchingPropertyGroup.AddProperty(name, value);

            return newProperty;
        }

        /// <summary>
        /// Convenience method that picks a location based on a heuristic:
        /// Creates a target at the end of the project.
        /// </summary>
        public ProjectTargetElement AddTarget(string name)
        {
            ProjectTargetElement target = CreateTargetElement(name);
            AppendChild(target);

            return target;
        }

        /// <summary>
        /// Convenience method that picks a location based on a heuristic:
        /// Creates a usingtask at the end of the project.
        /// Exactly one of assemblyName or assemblyFile must be null.
        /// </summary>
        public ProjectUsingTaskElement AddUsingTask(string name, string assemblyFile, string assemblyName)
        {
            ProjectUsingTaskElement usingTask = CreateUsingTaskElement(name, FileUtilities.FixFilePath(assemblyFile), assemblyName);
            AppendChild(usingTask);

            return usingTask;
        }

        /// <summary>
        /// Creates a choose.
        /// Caller must add it to the location of choice in the project.
        /// </summary>
        public ProjectChooseElement CreateChooseElement()
        {
            return ProjectChooseElement.CreateDisconnected(this);
        }

        /// <summary>
        /// Creates an import.
        /// Caller must add it to the location of choice in the project.
        /// </summary>
        public ProjectImportElement CreateImportElement(string project)
        {
            return ProjectImportElement.CreateDisconnected(project, this);
        }

        /// <summary>
        /// Creates an item node.
        /// Caller must add it to the location of choice in the project.
        /// </summary>
        public ProjectItemElement CreateItemElement(string itemType)
        {
            return ProjectItemElement.CreateDisconnected(itemType, this);
        }

        /// <summary>
        /// Creates an item node with an include.
        /// Caller must add it to the location of choice in the project.
        /// </summary>
        public ProjectItemElement CreateItemElement(string itemType, string include)
        {
            ProjectItemElement item = ProjectItemElement.CreateDisconnected(itemType, this);

            item.Include = include;

            return item;
        }

        /// <summary>
        /// Creates an item definition.
        /// Caller must add it to the location of choice in the project.
        /// </summary>
        public ProjectItemDefinitionElement CreateItemDefinitionElement(string itemType)
        {
            return ProjectItemDefinitionElement.CreateDisconnected(itemType, this);
        }

        /// <summary>
        /// Creates an item definition group.
        /// Caller must add it to the location of choice in the project.
        /// </summary>
        public ProjectItemDefinitionGroupElement CreateItemDefinitionGroupElement()
        {
            return ProjectItemDefinitionGroupElement.CreateDisconnected(this);
        }

        /// <summary>
        /// Creates an item group.
        /// Caller must add it to the location of choice in the project.
        /// </summary>
        public ProjectItemGroupElement CreateItemGroupElement()
        {
            return ProjectItemGroupElement.CreateDisconnected(this);
        }

        /// <summary>
        /// Creates an import group. 
        /// Caller must add it to the location of choice in the project.
        /// </summary>
        public ProjectImportGroupElement CreateImportGroupElement()
        {
            return ProjectImportGroupElement.CreateDisconnected(this);
        }

        /// <summary>
        /// Creates a metadata node.
        /// Caller must add it to the location of choice in the project.
        /// </summary>
        public ProjectMetadataElement CreateMetadataElement(string name)
        {
            return ProjectMetadataElement.CreateDisconnected(name, this);
        }

        /// <summary>
        /// Creates a metadata node.
        /// Caller must add it to the location of choice in the project.
        /// </summary>
        public ProjectMetadataElement CreateMetadataElement(string name, string unevaluatedValue)
        {
            ProjectMetadataElement metadatum = ProjectMetadataElement.CreateDisconnected(name, this);

            metadatum.Value = unevaluatedValue;

            return metadatum;
        }

        /// <summary>
        /// Creates an on error node.
        /// Caller must add it to the location of choice in the project.
        /// </summary>
        public ProjectOnErrorElement CreateOnErrorElement(string executeTargets)
        {
            return ProjectOnErrorElement.CreateDisconnected(executeTargets, this);
        }

        /// <summary>
        /// Creates an otherwise node.
        /// Caller must add it to the location of choice in the project.
        /// </summary>
        public ProjectOtherwiseElement CreateOtherwiseElement()
        {
            return ProjectOtherwiseElement.CreateDisconnected(this);
        }

        /// <summary>
        /// Creates an output node.
        /// Exactly one of itemType and propertyName must be specified.
        /// Caller must add it to the location of choice in the project.
        /// </summary>
        public ProjectOutputElement CreateOutputElement(string taskParameter, string itemType, string propertyName)
        {
            return ProjectOutputElement.CreateDisconnected(taskParameter, itemType, propertyName, this);
        }

        /// <summary>
        /// Creates a project extensions node.
        /// Caller must add it to the location of choice in the project.
        /// </summary>
        public ProjectExtensionsElement CreateProjectExtensionsElement()
        {
            return ProjectExtensionsElement.CreateDisconnected(this);
        }

        /// <summary>
        /// Creates a property group.
        /// Caller must add it to the location of choice in the project.
        /// </summary>
        public ProjectPropertyGroupElement CreatePropertyGroupElement()
        {
            return ProjectPropertyGroupElement.CreateDisconnected(this);
        }

        /// <summary>
        /// Creates a property.
        /// Caller must add it to the location of choice in the project.
        /// </summary>
        public ProjectPropertyElement CreatePropertyElement(string name)
        {
            return ProjectPropertyElement.CreateDisconnected(name, this);
        }

        /// <summary>
        /// Creates a target.
        /// Caller must add it to the location of choice in this project.
        /// </summary>
        public ProjectTargetElement CreateTargetElement(string name)
        {
            return ProjectTargetElement.CreateDisconnected(name, this);
        }

        /// <summary>
        /// Creates a task.
        /// Caller must add it to the location of choice in this project.
        /// </summary>
        public ProjectTaskElement CreateTaskElement(string name)
        {
            return ProjectTaskElement.CreateDisconnected(name, this);
        }

        /// <summary>
        /// Creates a using task.
        /// Caller must add it to the location of choice in the project.
        /// Exactly one of assembly file and assembly name must be provided.
        /// </summary>
        public ProjectUsingTaskElement CreateUsingTaskElement(string taskName, string assemblyFile, string assemblyName)
        {
            return CreateUsingTaskElement(taskName, assemblyFile, assemblyName, null, null);
        }

        /// <summary>
        /// Creates a using task.
        /// Caller must add it to the location of choice in the project.
        /// Exactly one of assembly file and assembly name must be provided.
        /// Also allows providing optional runtime and architecture specifiers.  Null is OK. 
        /// </summary>
        public ProjectUsingTaskElement CreateUsingTaskElement(string taskName, string assemblyFile, string assemblyName, string runtime, string architecture)
        {
            return ProjectUsingTaskElement.CreateDisconnected(taskName, assemblyFile, assemblyName, runtime, architecture, this);
        }

        /// <summary>
        /// Creates a ParameterGroup for use in a using task.
        /// Caller must add it to the location of choice in the project under a using task.
        /// </summary>
        public UsingTaskParameterGroupElement CreateUsingTaskParameterGroupElement()
        {
            return UsingTaskParameterGroupElement.CreateDisconnected(this);
        }

        /// <summary>
        /// Creates a Parameter for use in a using ParameterGroup.
        /// Caller must add it to the location of choice in the project under a using task.
        /// </summary>
        public ProjectUsingTaskParameterElement CreateUsingTaskParameterElement(string name, string output, string required, string parameterType)
        {
            return ProjectUsingTaskParameterElement.CreateDisconnected(name, output, required, parameterType, this);
        }

        /// <summary>
        /// Creates a Task element for use in a using task.
        /// Caller must add it to the location of choice in the project under a using task.
        /// </summary>
        public ProjectUsingTaskBodyElement CreateUsingTaskBodyElement(string evaluate, string body)
        {
            return ProjectUsingTaskBodyElement.CreateDisconnected(evaluate, body, this);
        }

        /// <summary>
        /// Creates a when.
        /// Caller must add it to the location of choice in this project.
        /// </summary>
        public ProjectWhenElement CreateWhenElement(string condition)
        {
            return ProjectWhenElement.CreateDisconnected(condition, this);
        }

        /// <summary>
        /// Save the project to the file system, if dirty.
        /// Uses the Encoding returned by the Encoding property.
        /// Creates any necessary directories.
        /// May throw IO-related exceptions.
        /// Clears the dirty flag.
        /// </summary>
        public void Save()
        {
            Save(Encoding);
        }

        /// <summary>
        /// Save the project to the file system, if dirty.
        /// Creates any necessary directories.
        /// May throw IO-related exceptions.
        /// Clears the dirty flag.
        /// </summary>
        public void Save(Encoding saveEncoding)
        {
            ErrorUtilities.VerifyThrowInvalidOperation(_projectFileLocation != null, "OM_MustSetFileNameBeforeSave");

#if MSBUILDENABLEVSPROFILING 
            try
            {
                string beginProjectSave = String.Format(CultureInfo.CurrentCulture, "Save Project {0} To File - Begin", projectFileLocation.File);
                DataCollection.CommentMarkProfile(8810, beginProjectSave);
#endif

            Directory.CreateDirectory(DirectoryPath);
#if (!STANDALONEBUILD)
            using (new CodeMarkerStartEnd(CodeMarkerEvent.perfMSBuildProjectSaveToFileBegin, CodeMarkerEvent.perfMSBuildProjectSaveToFileEnd))
#endif
            {
                if (HasUnsavedChanges || saveEncoding != Encoding)
                {
                    using (ProjectWriter projectWriter = new ProjectWriter(_projectFileLocation.File, saveEncoding))
                    {
                        projectWriter.Initialize(XmlDocument);
                        XmlDocument.Save(projectWriter);
                    }

                    _encoding = saveEncoding;

                    FileInfo fileInfo = FileUtilities.GetFileInfoNoThrow(_projectFileLocation.File);

                    // If the file was deleted by a race with someone else immediately after it was written above
                    // then we obviously can't read the write time. In this obscure case, we'll retain the 
                    // older last write time, which at worst would cause the next load to unnecessarily 
                    // come from disk.
                    if (fileInfo != null)
                    {
                        _lastWriteTimeWhenRead = fileInfo.LastWriteTime;
                    }

                    _versionOnDisk = Version;
                }
            }
#if MSBUILDENABLEVSPROFILING 
            }
            finally
            {
                string endProjectSave = String.Format(CultureInfo.CurrentCulture, "Save Project {0} To File - End", projectFileLocation.File);
                DataCollection.CommentMarkProfile(8811, endProjectSave);
            }
#endif
        }

        /// <summary>
        /// Save the project to the file system, if dirty or the path is different.
        /// Creates any necessary directories.
        /// May throw IO related exceptions.
        /// Clears the Dirty flag.
        /// </summary>
        public void Save(string path)
        {
            Save(path, Encoding);
        }

        /// <summary>
        /// Save the project to the file system, if dirty or the path is different.
        /// Creates any necessary directories.
        /// May throw IO related exceptions.
        /// Clears the Dirty flag.
        /// </summary>
        public void Save(string path, Encoding encoding)
        {
            FullPath = path;

            Save(encoding);
        }

        /// <summary>
        /// Save the project to the provided TextWriter, whether or not it is dirty.
        /// Uses the encoding of the TextWriter.
        /// Clears the Dirty flag.
        /// </summary>
        public void Save(TextWriter writer)
        {
            using (ProjectWriter projectWriter = new ProjectWriter(writer))
            {
                projectWriter.Initialize(XmlDocument);
                XmlDocument.Save(projectWriter);
            }

            _versionOnDisk = Version;
        }

        /// <summary>
        /// Returns a clone of this project.
        /// </summary>
        /// <returns>The cloned element.</returns>
        public ProjectRootElement DeepClone()
        {
            return (ProjectRootElement)this.DeepClone(this, null);
        }

        /// <summary>
        /// Initialize an in-memory, empty ProjectRootElement instance that can be saved later.
        /// Uses the specified project root element cache.
        /// </summary>
        internal static ProjectRootElement Create(ProjectRootElementCache projectRootElementCache)
        {
            return new ProjectRootElement(projectRootElementCache, Project.DefaultNewProjectTemplateOptions);
        }

        internal static ProjectRootElement Create(ProjectRootElementCache projectRootElementCache, NewProjectFileOptions projectFileOptions)
        {
            return new ProjectRootElement(projectRootElementCache, projectFileOptions);
        }

        /// <summary>
        /// Initialize a ProjectRootElement instance by loading from the specified file path.
        /// Assumes path is already normalized.
        /// Uses the specified project root element cache.
        /// May throw InvalidProjectFileException.
        /// </summary>
        internal static ProjectRootElement Open(string path, ProjectRootElementCache projectRootElementCache, bool isExplicitlyLoaded,
            bool preserveFormatting)
        {
            ErrorUtilities.VerifyThrowInternalRooted(path);

            ProjectRootElement projectRootElement = projectRootElementCache.Get(path,
                preserveFormatting ? s_openLoaderPreserveFormattingDelegate : s_openLoaderDelegate,
                isExplicitlyLoaded, preserveFormatting);

            return projectRootElement;
        }

        /// <summary>
        /// Initialize a ProjectRootElement instance from an existing document.
        /// Uses the global project collection.
        /// May throw InvalidProjectFileException.
        /// </summary>
        /// <remarks>
        /// This is ultimately for unit testing.
        /// Do not make public: we do not wish to expose particular XML API's.
        /// </remarks>
        internal static ProjectRootElement Open(XmlDocumentWithLocation document)
        {
            ErrorUtilities.VerifyThrow(document.FullPath == null, "Only virtual documents supported");

            return new ProjectRootElement(document, ProjectCollection.GlobalProjectCollection.ProjectRootElementCache);
        }

        /// <summary>
        /// Gets a ProjectRootElement representing an MSBuild file.
        /// Path provided must be a canonicalized full path.
        /// May throw InvalidProjectFileException or an IO-related exception.
        /// </summary>
        internal static ProjectRootElement OpenProjectOrSolution(string fullPath, IDictionary<string, string> globalProperties, string toolsVersion, ILoggingService loggingService, ProjectRootElementCache projectRootElementCache, BuildEventContext buildEventContext, bool isExplicitlyLoaded)
        {
            ErrorUtilities.VerifyThrowInternalRooted(fullPath);

            ProjectRootElement projectRootElement = projectRootElementCache.Get(
                fullPath,
                (path, cache) => CreateProjectFromPath(path, globalProperties, toolsVersion, loggingService, cache, buildEventContext,
                                    preserveFormatting: false),
                isExplicitlyLoaded,
                preserveFormatting: false);

            return projectRootElement;
        }

        /// <summary>
        /// Creates a XmlElement with the specified name in the document
        /// containing this project.
        /// </summary>
        internal XmlElementWithLocation CreateElement(string name)
        {
            return (XmlElementWithLocation)XmlDocument.CreateElement(name, XmlNamespace);
        }

        /// <summary>
        /// Overridden to verify that the potential parent and siblings
        /// are acceptable. Throws InvalidOperationException if they are not.
        /// </summary>
        internal override void VerifyThrowInvalidOperationAcceptableLocation(ProjectElementContainer parent, ProjectElement previousSibling, ProjectElement nextSibling)
        {
            ErrorUtilities.ThrowInvalidOperation("OM_CannotAcceptParent");
        }

        /// <summary>
        /// Marks this project as dirty.
        /// Typically called by child elements to indicate that they themselves have become dirty.
        /// Accepts a reason for debugging purposes only, and optional reason parameter.
        /// </summary>
        /// <remarks>
        /// This is sealed because it is virtual and called in a constructor; by sealing it we
        /// satisfy FXCop that nobody will override it to do something that would rely on
        /// unconstructed state.
        /// Should be protected+internal.
        /// </remarks>
        internal sealed override void MarkDirty(string reason, string param)
        {
            IncrementVersion();

            _dirtyReason = reason;
            _dirtyParameter = param;

            _timeLastChangedUtc = DateTime.UtcNow;

            var changedEventArgs = new ProjectXmlChangedEventArgs(this, reason, param);
            var projectXmlChanged = OnProjectXmlChanged;
            if (projectXmlChanged != null)
            {
                projectXmlChanged(this, changedEventArgs);
            }

            // Only bubble this event up if the cache knows about this PRE.
            if (this.IsMemberOfProjectCollection)
            {
                _projectRootElementCache.OnProjectRootElementDirtied(this, changedEventArgs);
            }
        }

        /// <summary>
        /// Bubbles a Project dirty notification up to the ProjectRootElementCache and ultimately to the ProjectCollection.
        /// </summary>
        /// <param name="project">The dirtied project.</param>
        internal void MarkProjectDirty(Project project)
        {
            ErrorUtilities.VerifyThrowArgumentNull(project, "project");

            // Only bubble this event up if the cache knows about this PRE, which is equivalent to
            // whether this PRE has a path.
            if (_projectFileLocation != null)
            {
                _projectRootElementCache.OnProjectDirtied(project, new ProjectChangedEventArgs(project));
            }
        }

        /// <summary>
        /// Sets the <see cref="IsExplicitlyLoaded"/> property to <c>true</c> to indicate that this PRE
        /// should not be removed from the cache until it is explicitly unloaded by some MSBuild client.
        /// </summary>
        internal void MarkAsExplicitlyLoaded()
        {
            IsExplicitlyLoaded = true;
        }

        /// <summary>
        /// Returns a new instance of ProjectRootElement that is affiliated with the same ProjectRootElementCache.
        /// </summary>
        /// <param name="owner">The factory to use for creating the new instance.</param>
        protected override ProjectElement CreateNewInstance(ProjectRootElement owner)
        {
            return ProjectRootElement.Create(owner._projectRootElementCache);
        }

        /// <summary>
        /// Creates a new ProjectRootElement for a specific PRE cache
        /// </summary>
        /// <param name="path">The path to the file to load.</param>
        /// <param name="projectRootElementCache">The cache to load the PRE into.</param>
        private static ProjectRootElement OpenLoader(string path, ProjectRootElementCache projectRootElementCache)
        {
            return OpenLoader(path, projectRootElementCache,
                preserveFormatting: false);
        }

        private static ProjectRootElement OpenLoaderPreserveFormatting(string path, ProjectRootElementCache projectRootElementCache)
        {
            return OpenLoader(path, projectRootElementCache,
                preserveFormatting: true);
        }

        private static ProjectRootElement OpenLoader(string path, ProjectRootElementCache projectRootElementCache, bool preserveFormatting)
        {
            return new ProjectRootElement(
                path,
                projectRootElementCache,
                new BuildEventContext(0, BuildEventContext.InvalidNodeId, BuildEventContext.InvalidProjectContextId, BuildEventContext.InvalidTaskId),
                preserveFormatting);
        }

        /// <summary>
        /// Creates a ProjectRootElement representing a file, where the file may be a .sln instead of
        /// an MSBuild format file.
        /// Assumes path is already normalized.
        /// If the file is in MSBuild format, may throw InvalidProjectFileException.
        /// If the file is a solution, will throw an IO-related exception if the file cannot be read.
        /// </summary>
        private static ProjectRootElement CreateProjectFromPath
            (
                string projectFile,
                IDictionary<string, string> globalProperties,
                string toolsVersion,
                ILoggingService loggingService,
                ProjectRootElementCache projectRootElementCache,
                BuildEventContext buildEventContext,
                bool preserveFormatting
            )
        {
            ErrorUtilities.VerifyThrowInternalRooted(projectFile);

            try
            {
                if (FileUtilities.IsVCProjFilename(projectFile))
                {
                    ProjectFileErrorUtilities.ThrowInvalidProjectFile(new BuildEventFileInfo(projectFile), "ProjectUpgradeNeededToVcxProj", projectFile);
                }

                // OK it's a regular project file, load it normally.
                return new ProjectRootElement(projectFile, projectRootElementCache, buildEventContext, preserveFormatting);
            }
            catch (InvalidProjectFileException)
            {
                throw;
            }
            catch (Exception ex) when (ExceptionHandling.IsIoRelatedException(ex))
            {
                ProjectFileErrorUtilities.ThrowInvalidProjectFile(new BuildEventFileInfo(projectFile), ex, "InvalidProjectFile", ex.Message);
                throw; // Without this there's a spurious CS0161 because csc 1.2.0.60317 can't see that the above is an unconditional throw.
            }
        }

        /// <summary>
        /// Constructor helper to load an XmlDocumentWithLocation from a path.
        /// Assumes path is already normalized.
        /// May throw InvalidProjectFileException.
        /// Never returns null.
        /// Does NOT add to the ProjectRootElementCache. Caller should add after verifying subsequent MSBuild parsing succeeds.
        /// </summary>
        /// <param name="fullPath">The full path to the document to load.</param>
        private XmlDocumentWithLocation LoadDocument(string fullPath, bool preserveFormatting)
        {
            ErrorUtilities.VerifyThrowInternalRooted(fullPath);

            XmlDocumentWithLocation document = new XmlDocumentWithLocation();
            document.PreserveWhitespace = preserveFormatting;
#if (!STANDALONEBUILD)
            using (new CodeMarkerStartEnd(CodeMarkerEvent.perfMSBuildProjectLoadFromFileBegin, CodeMarkerEvent.perfMSBuildProjectLoadFromFileEnd))
#endif
            {
                try
                {
#if MSBUILDENABLEVSPROFILING
                    string beginProjectLoad = String.Format(CultureInfo.CurrentCulture, "Load Project {0} From File - Start", fullPath);
                    DataCollection.CommentMarkProfile(8806, beginProjectLoad);
#endif
<<<<<<< HEAD

#if FEATURE_XMLTEXTREADER
                    using (XmlTextReader xtr = new XmlTextReader(fullPath))
=======
                    XmlReaderSettings dtdSettings = new XmlReaderSettings();
                    dtdSettings.DtdProcessing = DtdProcessing.Ignore;

                    using (var stream = new StreamReader(fullPath, true))
                    using (XmlReader xtr = XmlReader.Create(stream, dtdSettings))
>>>>>>> 672169fe
                    {
                        // Start the reader so it has an idea of what the encoding is.
                        xtr.Read();
                        var encoding = xtr.GetAttribute("encoding");
                        _encoding = !string.IsNullOrEmpty(encoding) ? Encoding.GetEncoding(encoding) : stream.CurrentEncoding;
                        document.Load(xtr);
                    }
#else
                    XmlReaderSettings xmlReaderSettings = new XmlReaderSettings();
                    xmlReaderSettings.CloseInput = true; // close the stream when disposing the reader
                    xmlReaderSettings.DtdProcessing = DtdProcessing.Ignore;

                    var fileStream = new FileStream(fullPath, FileMode.Open, FileAccess.Read, FileShare.Read, 4096, useAsync: false);
                    using (XmlReader xr = XmlReader.Create(fileStream, xmlReaderSettings))
                    {
                        xr.Read();
                        document.Load(xr);
                    }
#endif

                    document.FullPath = fullPath;
                    _projectFileLocation = ElementLocation.Create(fullPath);
                    _directory = Path.GetDirectoryName(fullPath);

                    if (XmlDocument != null)
                    {
                        XmlDocument.FullPath = fullPath;
                    }

                    _lastWriteTimeWhenRead = FileUtilities.GetFileInfoNoThrow(fullPath).LastWriteTime;
                }
                catch (Exception ex)
                {
                    if (ExceptionHandling.NotExpectedIoOrXmlException(ex))
                    {
                        throw;
                    }

                    XmlException xmlException = ex as XmlException;

                    BuildEventFileInfo fileInfo;

                    if (xmlException != null)
                    {
                        fileInfo = new BuildEventFileInfo(xmlException);
                    }
                    else
                    {
                        fileInfo = new BuildEventFileInfo(fullPath);
                    }

                    ProjectFileErrorUtilities.ThrowInvalidProjectFile(fileInfo, ex, "InvalidProjectFile", ex.Message);
                }
#if MSBUILDENABLEVSPROFILING 
                finally
                {
                    string endProjectLoad = String.Format(CultureInfo.CurrentCulture, "Load Project {0} From File - End", fullPath);
                    DataCollection.CommentMarkProfile(8807, endProjectLoad);
                }
#endif
            }

            return document;
        }

        /// <summary>
        /// Constructor helper to load an XmlDocumentWithLocation from an XmlReader.
        /// May throw InvalidProjectFileException.
        /// Never returns null.
        /// </summary>
        private XmlDocumentWithLocation LoadDocument(XmlReader reader, bool preserveFormatting)
        {
            XmlDocumentWithLocation document = new XmlDocumentWithLocation();
            document.PreserveWhitespace = preserveFormatting;

            try
            {
                document.Load(reader);
            }
            catch (XmlException ex)
            {
                BuildEventFileInfo fileInfo = new BuildEventFileInfo(ex);

                ProjectFileErrorUtilities.ThrowInvalidProjectFile(fileInfo, "InvalidProjectFile", ex.Message);
            }

            return document;
        }

        /// <summary>
        /// Boost the appdomain-unique version counter for this object.
        /// This is done when it is modified, and also when it is loaded.
        /// </summary>
        private void IncrementVersion()
        {
            _version = Interlocked.Increment(ref s_globalVersionCounter);
        }
    }
}<|MERGE_RESOLUTION|>--- conflicted
+++ resolved
@@ -2022,17 +2022,12 @@
                     string beginProjectLoad = String.Format(CultureInfo.CurrentCulture, "Load Project {0} From File - Start", fullPath);
                     DataCollection.CommentMarkProfile(8806, beginProjectLoad);
 #endif
-<<<<<<< HEAD
-
 #if FEATURE_XMLTEXTREADER
-                    using (XmlTextReader xtr = new XmlTextReader(fullPath))
-=======
                     XmlReaderSettings dtdSettings = new XmlReaderSettings();
                     dtdSettings.DtdProcessing = DtdProcessing.Ignore;
 
                     using (var stream = new StreamReader(fullPath, true))
                     using (XmlReader xtr = XmlReader.Create(stream, dtdSettings))
->>>>>>> 672169fe
                     {
                         // Start the reader so it has an idea of what the encoding is.
                         xtr.Read();
