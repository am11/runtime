﻿// Copyright (c) Microsoft. All rights reserved.
// Licensed under the MIT license. See LICENSE file in the project root for full license information.

using System;
using System.Collections.Generic;
using System.IO;
using System.Threading;
using System.Xml;
<<<<<<< HEAD
=======
using System.Text;
using System.Globalization;
>>>>>>> 3f8a403e

using Microsoft.Build.BackEnd;
using Microsoft.Build.Collections;
using Microsoft.Build.Evaluation;
<<<<<<< HEAD
using Microsoft.Build.Execution;
using Microsoft.Build.Framework;
using Microsoft.Build.Shared;

using NUnit.Framework;

namespace Microsoft.Build.UnitTests.BackEnd
{
    [TestFixture]
    public class TargetUpToDateChecker_Tests
    {
        private MockHost _mockHost;

        [SetUp]
        public void SetUp()
=======
using System.Threading;
using Xunit;

namespace Microsoft.Build.UnitTests.BackEnd
{
    public class TargetUpToDateChecker_Tests : IDisposable
    {
        private MockHost _mockHost;

        public TargetUpToDateChecker_Tests()
>>>>>>> 3f8a403e
        {
            _mockHost = new MockHost();
        }

<<<<<<< HEAD
        [TearDown]
        public void TearDown()
=======
        public void Dispose()
>>>>>>> 3f8a403e
        {
            // Remove any temp files that have been created by each test
            ObjectModelHelpers.DeleteTempProjectDirectory();
            ProjectCollection.GlobalProjectCollection.UnloadAllProjects();
            GC.Collect();
        }

<<<<<<< HEAD
        [Test]
=======
        [Fact]
>>>>>>> 3f8a403e
        public void EmptyItemSpecInTargetInputs()
        {
            MockLogger ml = new MockLogger();
            Project p = new Project(XmlReader.Create(new StringReader(ObjectModelHelpers.CleanupFileContents(
            @"<Project ToolsVersion='msbuilddefaulttoolsversion' xmlns='msbuildnamespace'>
	                <ItemGroup>
	                    <MyFile Include='a.cs; b.cs; c.cs'/>
	                </ItemGroup>
	                <Target Name='Build'
	                        Inputs=""@(MyFile->'%(NonExistentMetadata)')""
	                        Outputs='foo.exe'>
	                        <Message Text='Running Build target' Importance='High'/>
	                </Target>
	            </Project>"))));

            bool success = p.Build(new string[] { "Build" }, new ILogger[] { ml });

            Assert.True(success);

            // It should have actually skipped the "Build" target since there were no inputs.
            ml.AssertLogDoesntContain("Running Build target");
        }

        /// <summary>
        /// Verify missing output metadata does not cause errors.
        /// </summary>
<<<<<<< HEAD
        [Test]
=======
        [Fact]
>>>>>>> 3f8a403e
        public void EmptyItemSpecInTargetOutputs()
        {
            MockLogger ml = new MockLogger();
            Project p = new Project(XmlReader.Create(new StringReader(ObjectModelHelpers.CleanupFileContents(
            @"<Project ToolsVersion='msbuilddefaulttoolsversion' xmlns='msbuildnamespace'>
      	        <Target Name='Build'
		            Inputs='@(TASKXML)'
		            Outputs=""@(TASKXML->'%(OutputFile)');@(TASKXML->'%(PasFile)');"">
       	           <Message Text='Running Build target' Importance='High'/>
	            </Target>
	            <ItemGroup>
		            <TASKXML Include='bcc32task.xml'>
                        <OutputFile>bcc32task.cs</OutputFile>
		            </TASKXML>
      		        <TASKXML Include='ccc32task.xml'>
                        <PasFile>ccc32task.pas</PasFile>
		            </TASKXML>
	            </ItemGroup>
              </Project>"))));

            bool success = p.Build("Build", new ILogger[] { ml });

            Assert.True(success);

            // It should have actually skipped the "Build" target since some output metadata was missing
            ml.AssertLogContains("Running Build target");

            ml = new MockLogger();
            p = new Project(XmlReader.Create(new StringReader(ObjectModelHelpers.CleanupFileContents(
            @"<Project ToolsVersion='msbuilddefaulttoolsversion' xmlns='msbuildnamespace'>
      	        <Target Name='Build'
		            Inputs='@(TASKXML)'
		            Outputs=""@(TASKXML->'%(OutputFile)');@(TASKXML->'%(PasFile)');"">
       	           <Message Text='Running Build target' Importance='High'/>
	            </Target>
	            <ItemGroup>
		            <TASKXML Include='bcc32task.xml'>
		            </TASKXML>
      		        <TASKXML Include='ccc32task.xml'>
		            </TASKXML>
	            </ItemGroup>
              </Project>"))));

            success = p.Build("Build", new ILogger[] { ml });

            Assert.True(success);

            // It should have actually skipped the "Build" target since some output metadata was missing
            ml.AssertLogDoesntContain("Running Build target");
        }


        /// <summary>
        /// Tests this case:
        /// 
        /// <Target Name="x"
        ///         Inputs="@(Items);c.cs"
        ///         Outputs="@(Items->'%(Filename).dll')" />
        /// 
        /// If Items = [a.cs;b.cs], and only b.cs is out of date w/r/t its
        /// correlated output b.dll, then we should only build "b" incrementally.
        /// </summary>
<<<<<<< HEAD
        [Test]
=======
        [Fact]
>>>>>>> 3f8a403e
        public void MetaInputAndInputItemThatCorrelatesWithOutputItem()
        {
            ProjectInstance project = ProjectHelpers.CreateEmptyProjectInstance();
            string inputs = "@(Items);c.cs";
            string outputs = "@(Items->'%(Filename).dll')";
            FileWriteInfo[] filesToAnalyze = new FileWriteInfo[]
                                             {
                                                 new FileWriteInfo("a.cs", _yesterday),
                                                 new FileWriteInfo("a.dll", _today),
                                                 new FileWriteInfo("b.cs", _today),
                                                 new FileWriteInfo("b.dll", _yesterday),
                                                 new FileWriteInfo("c.cs", _twoDaysAgo)
                                             };

            List<ProjectItemInstance> items = new List<ProjectItemInstance>();
            items.Add(new ProjectItemInstance(project, "Items", "a.cs", project.FullPath));
            items.Add(new ProjectItemInstance(project, "Items", "b.cs", project.FullPath));

            ItemDictionary<ProjectItemInstance> itemsByName = new ItemDictionary<ProjectItemInstance>();
            itemsByName.ImportItems(items);

            DependencyAnalysisResult result = PerformDependencyAnalysisTestHelper(filesToAnalyze, itemsByName, inputs, outputs);

            Assert.Equal(DependencyAnalysisResult.IncrementalBuild, result); // "Should only build partially."
        }

        /// <summary>
        /// Tests this case:
        /// 
        /// <Target Name="x"
        ///         Inputs="@(Items)"
        ///         Outputs="@(Items->'%(Filename).dll');@(Items->'%(Filename).xml')" />
        /// 
        /// If Items = [a.cs;b.cs;c.cs], and only b.cs is out of date w/r/t its
        /// correlated outputs (dll or xml), then we should only build "b" incrementally.
        /// </summary>
<<<<<<< HEAD
        [Test]
=======
        [Fact]
>>>>>>> 3f8a403e
        public void InputItemThatCorrelatesWithMultipleTransformOutputItems()
        {
            ProjectInstance project = ProjectHelpers.CreateEmptyProjectInstance();
            string inputs = "@(Items)";
            string outputs = "@(Items->'%(Filename).dll');@(Items->'%(Filename).xml')";

            FileWriteInfo[] filesToAnalyze = new FileWriteInfo[]
                                             {
                                                 new FileWriteInfo("a.cs", _yesterday),
                                                 new FileWriteInfo("a.dll", _today),
                                                 new FileWriteInfo("a.xml", _today),
                                                 new FileWriteInfo("b.cs", _yesterday),
                                                 new FileWriteInfo("b.dll", _twoDaysAgo),
                                                 new FileWriteInfo("b.xml", _today),
                                                 new FileWriteInfo("c.cs", _yesterday),
                                                 new FileWriteInfo("c.dll", _today),
                                                 new FileWriteInfo("c.xml", _today)
                                             };

            List<ProjectItemInstance> items = new List<ProjectItemInstance>();
            items.Add(new ProjectItemInstance(project, "Items", "a.cs", project.FullPath));
            items.Add(new ProjectItemInstance(project, "Items", "b.cs", project.FullPath));
            items.Add(new ProjectItemInstance(project, "Items", "c.cs", project.FullPath));

            ItemDictionary<ProjectItemInstance> itemsByName = new ItemDictionary<ProjectItemInstance>();
            itemsByName.ImportItems(items);

            DependencyAnalysisResult result = PerformDependencyAnalysisTestHelper(filesToAnalyze, itemsByName, inputs, outputs);

            Assert.Equal(DependencyAnalysisResult.IncrementalBuild, result); // "Should only build partially."
        }

        /// <summary>
        /// Tests this case:
        /// 
        /// <Target Name="x"
        ///         Inputs="@(Items);@(MoreItems)"
        ///         Outputs="@(Items->'%(Filename).dll');@(MoreItems->'%(Filename).xml')" />
        /// 
        /// If Items = [a.cs;b.cs;c.cs], and only b.cs is out of date w/r/t its
        /// correlated outputs (dll or xml), then we should only build "b" incrementally.
        /// </summary>
<<<<<<< HEAD
        [Test]
=======
        [Fact]
>>>>>>> 3f8a403e
        public void MultiInputItemsThatCorrelatesWithMultipleTransformOutputItems()
        {
            Console.WriteLine("MultiInputItemsThatCorrelatesWithMultipleTransformOutputItems");
            ProjectInstance project = ProjectHelpers.CreateEmptyProjectInstance();
            string inputs = "@(Items);@(MoreItems)";
            string outputs = "@(Items->'%(Filename).dll');@(MoreItems->'%(Filename).xml')";

            FileWriteInfo[] filesToAnalyze = new FileWriteInfo[]
                                             {
                                                 new FileWriteInfo("a.cs", _yesterday),
                                                 new FileWriteInfo("a.txt", _yesterday),
                                                 new FileWriteInfo("a.dll", _today),
                                                 new FileWriteInfo("a.xml", _today),
                                                 new FileWriteInfo("b.cs", _yesterday),
                                                 new FileWriteInfo("b.txt", _yesterday),
                                                 new FileWriteInfo("b.dll", _twoDaysAgo),
                                                 new FileWriteInfo("b.xml", _today),
                                                 new FileWriteInfo("c.cs", _yesterday),
                                                 new FileWriteInfo("c.txt", _yesterday),
                                                 new FileWriteInfo("c.dll", _today),
                                                 new FileWriteInfo("c.xml", _today)
                                             };

            List<ProjectItemInstance> items = new List<ProjectItemInstance>();
            items.Add(new ProjectItemInstance(project, "Items", "a.cs", project.FullPath));
            items.Add(new ProjectItemInstance(project, "Items", "b.cs", project.FullPath));
            items.Add(new ProjectItemInstance(project, "Items", "c.cs", project.FullPath));
            items.Add(new ProjectItemInstance(project, "MoreItems", "a.txt", project.FullPath));
            items.Add(new ProjectItemInstance(project, "MoreItems", "b.txt", project.FullPath));
            items.Add(new ProjectItemInstance(project, "MoreItems", "c.txt", project.FullPath));

            ItemDictionary<ProjectItemInstance> itemsByName = new ItemDictionary<ProjectItemInstance>();
            itemsByName.ImportItems(items);

            ItemDictionary<ProjectItemInstance> changedTargetInputs = new ItemDictionary<ProjectItemInstance>();
            ItemDictionary<ProjectItemInstance> upToDateTargetInputs = new ItemDictionary<ProjectItemInstance>();
            DependencyAnalysisResult result = PerformDependencyAnalysisTestHelper(filesToAnalyze, itemsByName, inputs, outputs, out changedTargetInputs, out upToDateTargetInputs);

            foreach (ProjectItemInstance itemInstance in changedTargetInputs)
            {
                Console.WriteLine("Changed: {0}:{1}", itemInstance.ItemType, itemInstance.EvaluatedInclude);
            }

            Assert.Equal(DependencyAnalysisResult.IncrementalBuild, result); // "Should only build partially."

            // Even though they were all up to date, we still expect to see an empty marker
            // so that lookups can correctly *not* find items of that type
            Assert.True(changedTargetInputs.HasEmptyMarker("MoreItems"));
        }

<<<<<<< HEAD
        [Test]
=======
        [Fact]
>>>>>>> 3f8a403e
        public void InputItemsTransformedToDifferentNumberOfOutputsFewer()
        {
            Console.WriteLine("InputItemsTransformedToDifferentNumberOfOutputsFewer");
            MockLogger logger = new MockLogger();
            string projectText = ObjectModelHelpers.CleanupFileContents(@"
<Project DefaultTargets=`Build` ToolsVersion=`msbuilddefaulttoolsversion` xmlns=`msbuildnamespace`>

    <ItemGroup>
        <Foo Include=`foo.txt`><Bar>SomeMetaThing</Bar></Foo>
        <Foo Include=`foo1.txt`><Bar>SomeMetaThing</Bar></Foo>
    </ItemGroup>

    <Target Name=`Build`
            Inputs=`@(Foo)`
            Outputs=`@(Foo->Metadata('Bar')->Distinct())`>

        <Message Text=`%(Foo.Bar)` />
    </Target>
</Project>
            ");
            Project p = new Project(XmlReader.Create(new StringReader(projectText.Replace("`", "\""))));

            Assert.True(p.Build(new string[] { "Build" }, new ILogger[] { logger }));

            logger.AssertLogContains("SomeMetaThing");
        }

<<<<<<< HEAD
        [Test]
=======
        [Fact]
>>>>>>> 3f8a403e
        public void InputItemsTransformedToDifferentNumberOfOutputsFewer1()
        {
            Console.WriteLine("InputItemsTransformedToDifferentNumberOfOutputsFewer1");
            MockLogger logger = new MockLogger();
            string projectText = ObjectModelHelpers.CleanupFileContents(@"
<Project DefaultTargets=`Build` ToolsVersion=`msbuilddefaulttoolsversion` xmlns=`msbuildnamespace`>

    <ItemGroup>
        <Foo Include=`foo.txt`><Bar>SomeMetaThing</Bar></Foo>
        <Foo Include=`foo1.txt`><Bar>SomeMetaThing</Bar></Foo>
    </ItemGroup>

    <Target Name=`Build`
            Inputs=`@(Foo->Metadata('Bar')->Distinct())`
            Outputs=`@(Foo)`>

        <Message Text=`%(Foo.Bar)` />
    </Target>
</Project>
            ");
            Project p = new Project(XmlReader.Create(new StringReader(projectText.Replace("`", "\""))));

            Assert.True(p.Build(new string[] { "Build" }, new ILogger[] { logger }));

            logger.AssertLogContains("SomeMetaThing");
        }

<<<<<<< HEAD
        [Test]
=======
        [Fact]
>>>>>>> 3f8a403e
        public void InputItemsTransformedToDifferentNumberOfOutputsMore()
        {
            Console.WriteLine("InputItemsTransformedToDifferentNumberOfOutputsMore");
            MockLogger logger = new MockLogger();
            string projectText = ObjectModelHelpers.CleanupFileContents(@"
<Project DefaultTargets=`Build` ToolsVersion=`msbuilddefaulttoolsversion` xmlns=`msbuildnamespace`>

    <ItemGroup>
        <Foo Include=`foo.txt`><Bar>1;2;3;4;5;6;7;8;9</Bar></Foo>
        <Foo Include=`foo1.txt`><Bar>a;b;c;d;e;f;g</Bar></Foo>
    </ItemGroup>

    <Target Name=`Build`
            Inputs=`@(Foo)`
            Outputs=`@(Foo->Metadata('Bar')->Distinct())`>

        <Message Text=`%(Foo.Bar)` />
    </Target>
</Project>
            ");
            Project p = new Project(XmlReader.Create(new StringReader(projectText.Replace("`", "\""))));

            Assert.True(p.Build(new string[] { "Build" }, new ILogger[] { logger }));

            logger.AssertLogContains("1;2;3;4;5;6;7;8;9");
            logger.AssertLogContains("a;b;c;d;e;f;g");
        }

<<<<<<< HEAD
        [Test]
=======
        [Fact]
>>>>>>> 3f8a403e
        public void InputItemsTransformedToDifferentNumberOfOutputsMore1()
        {
            Console.WriteLine("InputItemsTransformedToDifferentNumberOfOutputsMore1");
            MockLogger logger = new MockLogger();
            string projectText = ObjectModelHelpers.CleanupFileContents(@"
<Project DefaultTargets=`Build` ToolsVersion=`msbuilddefaulttoolsversion` xmlns=`msbuildnamespace`>

    <ItemGroup>
        <Foo Include=`foo.txt`><Bar>1;2;3;4;5;6;7;8;9</Bar></Foo>
        <Foo Include=`foo1.txt`><Bar>a;b;c;d;e;f;g</Bar></Foo>
    </ItemGroup>

    <Target Name=`Build`
            Inputs=`@(Foo->Metadata('Bar')->Distinct())`
            Outputs=`@(Foo)`>

        <Message Text=`%(Foo.Bar)` />
    </Target>
</Project>
            ");
            Project p = new Project(XmlReader.Create(new StringReader(projectText.Replace("`", "\""))));

            Assert.True(p.Build(new string[] { "Build" }, new ILogger[] { logger }));

            logger.AssertLogContains("1;2;3;4;5;6;7;8;9");
            logger.AssertLogContains("a;b;c;d;e;f;g");
        }

<<<<<<< HEAD
        [Test]
=======
        [Fact]
>>>>>>> 3f8a403e
        public void InputItemsTransformedToDifferentNumberOfOutputsTwoWays()
        {
            Console.WriteLine("InputItemsTransformedToDifferentNumberOfOutputsTwoWays");
            MockLogger logger = new MockLogger();
            File.WriteAllText("foo1.txt", "");
            File.WriteAllText("foo.txt", "");
            Thread.Sleep(100);
            File.WriteAllText("1111", "");
            File.WriteAllText("a", "");
            string projectText = ObjectModelHelpers.CleanupFileContents(@"
<Project DefaultTargets=`Build` ToolsVersion=`msbuilddefaulttoolsversion` xmlns=`msbuildnamespace`>

    <ItemGroup>
        <Foo Include=`foo.txt`><Bar>1111</Bar></Foo>
        <Foo Include=`foo1.txt`><Bar>a</Bar></Foo>
    </ItemGroup>

    <Target Name=`Build`
            Inputs=`@(Foo)`
            Outputs=`@(Foo->Metadata('Bar'));@(Foo->'%(Filename).goo')`>

        <Message Text=`%(Foo.Bar)` />
    </Target>
</Project>
            ");
            Project p = new Project(XmlReader.Create(new StringReader(projectText.Replace("`", "\""))));

            Assert.True(p.Build(new string[] { "Build" }, new ILogger[] { logger }));

            logger.AssertLogContains("foo.goo");
            logger.AssertLogContains("foo1.goo");

            File.Delete("foo1.txt");
            File.Delete("foo.txt");
            File.Delete("a");
            File.Delete("1111");
        }

        /// <summary>
        /// Ensure that items not involved in the incremental build are explicitly empty
        /// </summary>
<<<<<<< HEAD
        [Test]
=======
        [Fact]
>>>>>>> 3f8a403e
        public void MultiInputItemsThatCorrelatesWithMultipleTransformOutputItems2()
        {
            Console.WriteLine("MultiInputItemsThatCorrelatesWithMultipleTransformOutputItems2");
            MockLogger logger = new MockLogger();
            Project p = new Project(XmlReader.Create(new StringReader(ObjectModelHelpers.CleanupFileContents(@"
<Project InitialTargets='Setup' xmlns='msbuildnamespace'>

  <ItemGroup>
    <A Include='A' />
    <B Include='B' />
  </ItemGroup>

  <Target Name='Build' DependsOnTargets='GAFT'>
        <Message Text='Build: @(Outs)' />
        <Message Text='Build: GAFTOutsA @(GAFTOutsA)' />
        <Message Text='Build: GAFTOutsB @(GAFTOutsB)' />
  </Target>

  <Target Name='Setup'>
        <WriteLinesToFile 
            File='A'
            Lines='A'
            Overwrite='true'/>
            
        <WriteLinesToFile 
            File='B.out'
            Lines='B.out'
            Overwrite='true'/>

        <Exec Command='sleep.exe 1' />

        <WriteLinesToFile 
            File='B'
            Lines='B'
            Overwrite='true'/>
            
        <WriteLinesToFile 
            File='A.out'
            Lines='A.out'
            Overwrite='true'/>

  </Target>

  <Target Name='GAFT'  Inputs='@(A);@(B)' Outputs=""@(A->'%(Filename).out');@(B->'%(Filename).out')"">
        <CreateItem Include=""@(A->'%(Filename).out')"">
            <Output TaskParameter='Include' ItemName='GAFTOutsA' />
        </CreateItem>
        <Message Text='GAFT A:@(A)' />
        <CreateItem Include=""@(B->'%(Filename).out')"">
            <Output TaskParameter='Include' ItemName='GAFTOutsB' />
        </CreateItem>
        <Message Text='GAFT B:@(B)' />
  </Target>
</Project>
            "))));
            p.Build(new string[] { "Build" }, new ILogger[] { logger });

            // If the log contains B.out twice, then there is leakage from the parent lookup
            logger.AssertLogDoesntContain("B.out;B.out");
        }

        private readonly DateTime _today = DateTime.Today;
        private readonly DateTime _yesterday = DateTime.Today.AddTicks(-TimeSpan.TicksPerDay);
        private readonly DateTime _twoDaysAgo = DateTime.Today.AddTicks(-2 * TimeSpan.TicksPerDay);

        private class FileWriteInfo
        {
            public string Path;
            public DateTime LastWriteTime;

            private FileWriteInfo() { }

            public FileWriteInfo(string path, DateTime lastWriteTime)
            {
                this.Path = path;
                this.LastWriteTime = lastWriteTime;
            }
        }

        /// <summary>
        /// Helper method for tests of PerformDependencyAnalysis.
        /// The setup required here suggests that the TargetDependencyAnalyzer
        /// class should be refactored.
        /// </summary>
        private DependencyAnalysisResult PerformDependencyAnalysisTestHelper
        (
            FileWriteInfo[] filesToAnalyze,
            ItemDictionary<ProjectItemInstance> itemsByName,
            string inputs,
            string outputs
        )
        {
            ItemDictionary<ProjectItemInstance> h1 = new ItemDictionary<ProjectItemInstance>();
            ItemDictionary<ProjectItemInstance> h2 = new ItemDictionary<ProjectItemInstance>();
            return PerformDependencyAnalysisTestHelper(filesToAnalyze, itemsByName, inputs, outputs, out h1, out h2);
        }

        private DependencyAnalysisResult PerformDependencyAnalysisTestHelper
        (
            FileWriteInfo[] filesToAnalyze,
            ItemDictionary<ProjectItemInstance> itemsByName,
            string inputs,
            string outputs,
            out ItemDictionary<ProjectItemInstance> changedTargetInputs,
            out ItemDictionary<ProjectItemInstance> upToDateTargetInputs
        )
        {
            List<string> filesToDelete = new List<string>();

            try
            {
                // first set the disk up
                for (int i = 0; i < filesToAnalyze.Length; ++i)
                {
                    string path = ObjectModelHelpers.CreateFileInTempProjectDirectory(filesToAnalyze[i].Path, "");
                    File.SetCreationTime(path, filesToAnalyze[i].LastWriteTime);
                    File.SetLastWriteTime(path, filesToAnalyze[i].LastWriteTime);
                    filesToDelete.Add(path);
                }

                // Wait
                Thread.Sleep(50);

                // now create the project
                string unformattedProjectXml = ObjectModelHelpers.CleanupFileContents(
                    @"<Project ToolsVersion='msbuilddefaulttoolsversion' xmlns='msbuildnamespace'>
	                      <Target Name='Build'
	                              Inputs=""{0}""
	                              Outputs=""{1}"">
	                      </Target>
	                  </Project>");

                string projectFile = Path.Combine(ObjectModelHelpers.TempProjectDir, "temp.proj");
                string formattedProjectXml = String.Format(unformattedProjectXml, inputs, outputs);
                File.WriteAllText(projectFile, formattedProjectXml);

                // Wait
                Thread.Sleep(50);

                filesToDelete.Add(projectFile);

                Project project = new Project(projectFile);
                ProjectInstance p = project.CreateProjectInstance();

                // now do the dependency analysis
                ItemBucket itemBucket = new ItemBucket(null, null, new Lookup(itemsByName, new PropertyDictionary<ProjectPropertyInstance>(), null), 0);
                TargetUpToDateChecker analyzer = new TargetUpToDateChecker(p, p.Targets["Build"], _mockHost, BuildEventContext.Invalid);

                return analyzer.PerformDependencyAnalysis(itemBucket, out changedTargetInputs, out upToDateTargetInputs);
            }
            finally
            {
                // finally clean up
                foreach (string path in filesToDelete)
                {
                    if (File.Exists(path)) File.Delete(path);
                }

                ProjectCollection.GlobalProjectCollection.UnloadAllProjects();
            }
        }

        /// <summary>
        /// Test comparison of inputs/outputs: up to date
        /// </summary>
<<<<<<< HEAD
        [Test]
=======
        [Fact]
>>>>>>> 3f8a403e
        public void TestIsAnyOutOfDate1()
        {
            IsAnyOutOfDateTestHelper
                (
                new DateTime(2000, 1, 1), /* input1 */
                new DateTime(2000, 1, 1), /* input2 */
                new DateTime(2001, 1, 1), /* output1 */
                new DateTime(2001, 1, 1), /* output2 */
                false /* none out of date */
                );
        }

        /// <summary>
        /// Test comparison of inputs/outputs: first input out of date wrt second output
        /// </summary>
<<<<<<< HEAD
        [Test]
=======
        [Fact]
>>>>>>> 3f8a403e
        public void TestIsAnyOutOfDate2()
        {
            IsAnyOutOfDateTestHelper
                (
                new DateTime(2002, 1, 1), /* input1 */
                new DateTime(2000, 1, 1), /* input2 */
                new DateTime(2003, 1, 1), /* output1 */
                new DateTime(2001, 1, 1), /* output2 */
                true /* some out of date */
                );
        }

        /// <summary>
        /// Test comparison of inputs/outputs: second input out of date wrt first output
        /// </summary>
<<<<<<< HEAD
        [Test]
=======
        [Fact]
>>>>>>> 3f8a403e
        public void TestIsAnyOutOfDate3()
        {
            IsAnyOutOfDateTestHelper
                (
                new DateTime(2000, 1, 1), /* input1 */
                new DateTime(2002, 1, 1), /* input2 */
                new DateTime(2001, 1, 1), /* output1 */
                new DateTime(2003, 1, 1), /* output2 */
                true /* some out of date */
                );
        }

        /// <summary>
        /// Test comparison of inputs/outputs: inputs and outputs have same dates
        /// </summary>
<<<<<<< HEAD
        [Test]
=======
        [Fact]
>>>>>>> 3f8a403e
        public void TestIsAnyOutOfDate4()
        {
            IsAnyOutOfDateTestHelper
                (
                new DateTime(2000, 1, 1), /* input1 */
                new DateTime(2000, 1, 1), /* input2 */
                new DateTime(2000, 1, 1), /* output1 */
                new DateTime(2000, 1, 1), /* output2 */
                false /* none out of date */
                );
        }

        /// <summary>
        /// Test comparison of inputs/outputs: first input missing
        /// </summary>
<<<<<<< HEAD
        [Test]
=======
        [Fact]
>>>>>>> 3f8a403e
        public void TestIsAnyOutOfDate5()
        {
            IsAnyOutOfDateTestHelper
                (
                null, /* input1 */
                new DateTime(2000, 1, 1), /* input2 */
                new DateTime(2002, 1, 1), /* output1 */
                new DateTime(2002, 1, 1), /* output2 */
                true /* some out of date */
                );
        }


        /// <summary>
        /// Test comparison of inputs/outputs: second input missing
        /// </summary>
<<<<<<< HEAD
        [Test]
=======
        [Fact]
>>>>>>> 3f8a403e
        public void TestIsAnyOutOfDate6()
        {
            IsAnyOutOfDateTestHelper
                (
                new DateTime(2000, 1, 1), /* input1 */
                null, /* input2 */
                new DateTime(2002, 1, 1), /* output1 */
                new DateTime(2002, 1, 1), /* output2 */
                true /* some out of date */
                );
        }

        /// <summary>
        /// Test comparison of inputs/outputs: second output missing
        /// </summary>
<<<<<<< HEAD
        [Test]
=======
        [Fact]
>>>>>>> 3f8a403e
        public void TestIsAnyOutOfDate7()
        {
            IsAnyOutOfDateTestHelper
                (
                new DateTime(2000, 1, 1), /* input1 */
                new DateTime(2000, 1, 1), /* input2 */
                new DateTime(2002, 1, 1), /* output1 */
                null, /* output2 */
                true /* some out of date */
                );
        }

        /// <summary>
        /// Test comparison of inputs/outputs: first output missing
        /// </summary>
<<<<<<< HEAD
        [Test]
=======
        [Fact]
>>>>>>> 3f8a403e
        public void TestIsAnyOutOfDate8()
        {
            IsAnyOutOfDateTestHelper
                (
                new DateTime(2000, 1, 1), /* input1 */
                new DateTime(2000, 1, 1), /* input2 */
                null, /* output1 */
                new DateTime(2002, 1, 1), /* output2 */
                true /* some out of date */
                );
        }

        /// <summary>
        /// Test comparison of inputs/outputs: first input and first output missing
        /// </summary>
<<<<<<< HEAD
        [Test]
=======
        [Fact]
>>>>>>> 3f8a403e
        public void TestIsAnyOutOfDate9()
        {
            IsAnyOutOfDateTestHelper
                (
                null, /* input1 */
                new DateTime(2000, 1, 1), /* input2 */
                null, /* output1 */
                new DateTime(2002, 1, 1), /* output2 */
                true /* some out of date */
                );
        }

        /// <summary>
        /// Test comparison of inputs/outputs: one input, two outputs, input out of date
        /// </summary>
<<<<<<< HEAD
        [Test]
=======
        [Fact]
>>>>>>> 3f8a403e
        public void TestIsAnyOutOfDate10()
        {
            IsAnyOutOfDateTestHelper
                (
                new DateTime(2002, 1, 1), /* input1 */
                null, /* input2 */
                new DateTime(2000, 1, 1), /* output1 */
                new DateTime(2002, 1, 1), /* output2 */
                true, /* some out of date */
                true, /* include input1 */
                false, /* do not include input2 */
                true, /* include output1 */
                true /* include output2 */
                );
        }

        /// <summary>
        /// Test comparison of inputs/outputs: one input, two outputs, input up to date
        /// </summary>
<<<<<<< HEAD
        [Test]
=======
        [Fact]
>>>>>>> 3f8a403e
        public void TestIsAnyOutOfDate11()
        {
            IsAnyOutOfDateTestHelper
                (
                new DateTime(2000, 1, 1), /* input1 */
                null, /* input2 */
                new DateTime(2002, 1, 1), /* output1 */
                new DateTime(2002, 1, 1), /* output2 */
                false, /* none out of date */
                true, /* include input1 */
                false, /* do not include input2 */
                true, /* include output1 */
                true /* include output2 */
                );
        }

        /// <summary>
        /// Test comparison of inputs/outputs: two inputs, one output, inputs up to date
        /// </summary>
<<<<<<< HEAD
        [Test]
=======
        [Fact]
>>>>>>> 3f8a403e
        public void TestIsAnyOutOfDate12()
        {
            IsAnyOutOfDateTestHelper
                (
                new DateTime(2000, 1, 1), /* input1 */
                new DateTime(2000, 1, 1), /* input2 */
                new DateTime(2002, 1, 1), /* output1 */
                null, /* output2 */
                false, /* none out of date */
                true, /* include input1 */
                true, /* include input2 */
                true, /* include output1 */
                false /* do not include output2 */
                );
        }

        /// <summary>
        /// Test comparison of inputs/outputs: two inputs, one output, second input out of date
        /// </summary>
<<<<<<< HEAD
        [Test]
=======
        [Fact]
>>>>>>> 3f8a403e
        public void TestIsAnyOutOfDate13()
        {
            IsAnyOutOfDateTestHelper
                (
                new DateTime(2000, 1, 1), /* input1 */
                new DateTime(2003, 1, 1), /* input2 */
                new DateTime(2002, 1, 1), /* output1 */
                null, /* output2 */
                true, /* some out of date */
                true, /* include input1 */
                true, /* include input2 */
                true, /* include output1 */
                false /* do not include output2 */
                );
        }

        /// <summary>
        /// Helper method for tests of IsAnyOutOfDate.
        /// The setup required here suggests that the TargetDependencyAnalyzer
        /// class should be refactored.
        /// </summary>
        /// <param name="input1Time"></param>
        /// <param name="input2Time"></param>
        /// <param name="output1Time"></param>
        /// <param name="output2Time"></param>
        /// <param name="isUpToDate"></param>
        private void IsAnyOutOfDateTestHelper
            (
            DateTime? input1Time,
            DateTime? input2Time,
            DateTime? output1Time,
            DateTime? output2Time,
            bool isUpToDate
            )
        {
            IsAnyOutOfDateTestHelper(input1Time, input2Time, output1Time, output2Time, isUpToDate, true, true, true, true);
        }

        /// <summary>
        /// Helper method for tests of IsAnyOutOfDate.
        /// The setup required here suggests that the TargetDependencyAnalyzer
        /// class should be refactored.
        /// </summary>
        /// <param name="input1Time"></param>
        /// <param name="input2Time"></param>
        /// <param name="output1Time"></param>
        /// <param name="output2Time"></param>
        /// <param name="isUpToDate"></param>
        private void IsAnyOutOfDateTestHelper
            (
            DateTime? input1Time,
            DateTime? input2Time,
            DateTime? output1Time,
            DateTime? output2Time,
            bool expectedAnyOutOfDate,
            bool includeInput1,
            bool includeInput2,
            bool includeOutput1,
            bool includeOutput2
            )
        {
            List<string> inputs = new List<string>();
            List<string> outputs = new List<string>();

            string input1 = "NONEXISTENT_FILE";
            string input2 = "NONEXISTENT_FILE";
            string output1 = "NONEXISTENT_FILE";
            string output2 = "NONEXISTENT_FILE";

            try
            {
                if (input1Time != null)
                {
                    input1 = FileUtilities.GetTemporaryFile();
                    File.WriteAllText(input1, String.Empty);
                    File.SetLastWriteTime(input1, (DateTime)input1Time);
                }

                if (input2Time != null)
                {
                    input2 = FileUtilities.GetTemporaryFile();
                    File.WriteAllText(input2, String.Empty);
                    File.SetLastWriteTime(input2, (DateTime)input2Time);
                }

                if (output1Time != null)
                {
                    output1 = FileUtilities.GetTemporaryFile();
                    File.WriteAllText(output1, String.Empty);
                    File.SetLastWriteTime(output1, (DateTime)output1Time);
                }

                if (output2Time != null)
                {
                    output2 = FileUtilities.GetTemporaryFile();
                    File.WriteAllText(output2, String.Empty);
                    File.SetLastWriteTime(output2, (DateTime)output2Time);
                }

                if (includeInput1) inputs.Add(input1);
                if (includeInput2) inputs.Add(input2);
                if (includeOutput1) outputs.Add(output1);
                if (includeOutput2) outputs.Add(output2);

                DependencyAnalysisLogDetail detail;
                Assert.Equal(expectedAnyOutOfDate, TargetUpToDateChecker.IsAnyOutOfDate(out detail, Directory.GetCurrentDirectory(), inputs, outputs));
            }
            finally
            {
                if (File.Exists(input1)) File.Delete(input1);
                if (File.Exists(input2)) File.Delete(input2);
                if (File.Exists(output1)) File.Delete(output1);
                if (File.Exists(output2)) File.Delete(output2);
            }
        }
    }
}
<|MERGE_RESOLUTION|>--- conflicted
+++ resolved
@@ -1,4 +1,4 @@
-﻿// Copyright (c) Microsoft. All rights reserved.
+// Copyright (c) Microsoft. All rights reserved.
 // Licensed under the MIT license. See LICENSE file in the project root for full license information.
 
 using System;
@@ -6,34 +6,17 @@
 using System.IO;
 using System.Threading;
 using System.Xml;
-<<<<<<< HEAD
-=======
 using System.Text;
 using System.Globalization;
->>>>>>> 3f8a403e
 
 using Microsoft.Build.BackEnd;
 using Microsoft.Build.Collections;
 using Microsoft.Build.Evaluation;
-<<<<<<< HEAD
+using System.Threading;
+using Xunit;
 using Microsoft.Build.Execution;
 using Microsoft.Build.Framework;
 using Microsoft.Build.Shared;
-
-using NUnit.Framework;
-
-namespace Microsoft.Build.UnitTests.BackEnd
-{
-    [TestFixture]
-    public class TargetUpToDateChecker_Tests
-    {
-        private MockHost _mockHost;
-
-        [SetUp]
-        public void SetUp()
-=======
-using System.Threading;
-using Xunit;
 
 namespace Microsoft.Build.UnitTests.BackEnd
 {
@@ -42,17 +25,11 @@
         private MockHost _mockHost;
 
         public TargetUpToDateChecker_Tests()
->>>>>>> 3f8a403e
         {
             _mockHost = new MockHost();
         }
 
-<<<<<<< HEAD
-        [TearDown]
-        public void TearDown()
-=======
         public void Dispose()
->>>>>>> 3f8a403e
         {
             // Remove any temp files that have been created by each test
             ObjectModelHelpers.DeleteTempProjectDirectory();
@@ -60,11 +37,7 @@
             GC.Collect();
         }
 
-<<<<<<< HEAD
-        [Test]
-=======
-        [Fact]
->>>>>>> 3f8a403e
+        [Fact]
         public void EmptyItemSpecInTargetInputs()
         {
             MockLogger ml = new MockLogger();
@@ -91,11 +64,7 @@
         /// <summary>
         /// Verify missing output metadata does not cause errors.
         /// </summary>
-<<<<<<< HEAD
-        [Test]
-=======
-        [Fact]
->>>>>>> 3f8a403e
+        [Fact]
         public void EmptyItemSpecInTargetOutputs()
         {
             MockLogger ml = new MockLogger();
@@ -158,11 +127,7 @@
         /// If Items = [a.cs;b.cs], and only b.cs is out of date w/r/t its
         /// correlated output b.dll, then we should only build "b" incrementally.
         /// </summary>
-<<<<<<< HEAD
-        [Test]
-=======
-        [Fact]
->>>>>>> 3f8a403e
+        [Fact]
         public void MetaInputAndInputItemThatCorrelatesWithOutputItem()
         {
             ProjectInstance project = ProjectHelpers.CreateEmptyProjectInstance();
@@ -199,11 +164,7 @@
         /// If Items = [a.cs;b.cs;c.cs], and only b.cs is out of date w/r/t its
         /// correlated outputs (dll or xml), then we should only build "b" incrementally.
         /// </summary>
-<<<<<<< HEAD
-        [Test]
-=======
-        [Fact]
->>>>>>> 3f8a403e
+        [Fact]
         public void InputItemThatCorrelatesWithMultipleTransformOutputItems()
         {
             ProjectInstance project = ProjectHelpers.CreateEmptyProjectInstance();
@@ -246,11 +207,7 @@
         /// If Items = [a.cs;b.cs;c.cs], and only b.cs is out of date w/r/t its
         /// correlated outputs (dll or xml), then we should only build "b" incrementally.
         /// </summary>
-<<<<<<< HEAD
-        [Test]
-=======
-        [Fact]
->>>>>>> 3f8a403e
+        [Fact]
         public void MultiInputItemsThatCorrelatesWithMultipleTransformOutputItems()
         {
             Console.WriteLine("MultiInputItemsThatCorrelatesWithMultipleTransformOutputItems");
@@ -301,11 +258,7 @@
             Assert.True(changedTargetInputs.HasEmptyMarker("MoreItems"));
         }
 
-<<<<<<< HEAD
-        [Test]
-=======
-        [Fact]
->>>>>>> 3f8a403e
+        [Fact]
         public void InputItemsTransformedToDifferentNumberOfOutputsFewer()
         {
             Console.WriteLine("InputItemsTransformedToDifferentNumberOfOutputsFewer");
@@ -333,11 +286,7 @@
             logger.AssertLogContains("SomeMetaThing");
         }
 
-<<<<<<< HEAD
-        [Test]
-=======
-        [Fact]
->>>>>>> 3f8a403e
+        [Fact]
         public void InputItemsTransformedToDifferentNumberOfOutputsFewer1()
         {
             Console.WriteLine("InputItemsTransformedToDifferentNumberOfOutputsFewer1");
@@ -365,11 +314,7 @@
             logger.AssertLogContains("SomeMetaThing");
         }
 
-<<<<<<< HEAD
-        [Test]
-=======
-        [Fact]
->>>>>>> 3f8a403e
+        [Fact]
         public void InputItemsTransformedToDifferentNumberOfOutputsMore()
         {
             Console.WriteLine("InputItemsTransformedToDifferentNumberOfOutputsMore");
@@ -398,11 +343,7 @@
             logger.AssertLogContains("a;b;c;d;e;f;g");
         }
 
-<<<<<<< HEAD
-        [Test]
-=======
-        [Fact]
->>>>>>> 3f8a403e
+        [Fact]
         public void InputItemsTransformedToDifferentNumberOfOutputsMore1()
         {
             Console.WriteLine("InputItemsTransformedToDifferentNumberOfOutputsMore1");
@@ -431,11 +372,7 @@
             logger.AssertLogContains("a;b;c;d;e;f;g");
         }
 
-<<<<<<< HEAD
-        [Test]
-=======
-        [Fact]
->>>>>>> 3f8a403e
+        [Fact]
         public void InputItemsTransformedToDifferentNumberOfOutputsTwoWays()
         {
             Console.WriteLine("InputItemsTransformedToDifferentNumberOfOutputsTwoWays");
@@ -477,11 +414,7 @@
         /// <summary>
         /// Ensure that items not involved in the incremental build are explicitly empty
         /// </summary>
-<<<<<<< HEAD
-        [Test]
-=======
-        [Fact]
->>>>>>> 3f8a403e
+        [Fact]
         public void MultiInputItemsThatCorrelatesWithMultipleTransformOutputItems2()
         {
             Console.WriteLine("MultiInputItemsThatCorrelatesWithMultipleTransformOutputItems2");
@@ -647,11 +580,7 @@
         /// <summary>
         /// Test comparison of inputs/outputs: up to date
         /// </summary>
-<<<<<<< HEAD
-        [Test]
-=======
-        [Fact]
->>>>>>> 3f8a403e
+        [Fact]
         public void TestIsAnyOutOfDate1()
         {
             IsAnyOutOfDateTestHelper
@@ -667,11 +596,7 @@
         /// <summary>
         /// Test comparison of inputs/outputs: first input out of date wrt second output
         /// </summary>
-<<<<<<< HEAD
-        [Test]
-=======
-        [Fact]
->>>>>>> 3f8a403e
+        [Fact]
         public void TestIsAnyOutOfDate2()
         {
             IsAnyOutOfDateTestHelper
@@ -687,11 +612,7 @@
         /// <summary>
         /// Test comparison of inputs/outputs: second input out of date wrt first output
         /// </summary>
-<<<<<<< HEAD
-        [Test]
-=======
-        [Fact]
->>>>>>> 3f8a403e
+        [Fact]
         public void TestIsAnyOutOfDate3()
         {
             IsAnyOutOfDateTestHelper
@@ -707,11 +628,7 @@
         /// <summary>
         /// Test comparison of inputs/outputs: inputs and outputs have same dates
         /// </summary>
-<<<<<<< HEAD
-        [Test]
-=======
-        [Fact]
->>>>>>> 3f8a403e
+        [Fact]
         public void TestIsAnyOutOfDate4()
         {
             IsAnyOutOfDateTestHelper
@@ -727,11 +644,7 @@
         /// <summary>
         /// Test comparison of inputs/outputs: first input missing
         /// </summary>
-<<<<<<< HEAD
-        [Test]
-=======
-        [Fact]
->>>>>>> 3f8a403e
+        [Fact]
         public void TestIsAnyOutOfDate5()
         {
             IsAnyOutOfDateTestHelper
@@ -748,11 +661,7 @@
         /// <summary>
         /// Test comparison of inputs/outputs: second input missing
         /// </summary>
-<<<<<<< HEAD
-        [Test]
-=======
-        [Fact]
->>>>>>> 3f8a403e
+        [Fact]
         public void TestIsAnyOutOfDate6()
         {
             IsAnyOutOfDateTestHelper
@@ -768,11 +677,7 @@
         /// <summary>
         /// Test comparison of inputs/outputs: second output missing
         /// </summary>
-<<<<<<< HEAD
-        [Test]
-=======
-        [Fact]
->>>>>>> 3f8a403e
+        [Fact]
         public void TestIsAnyOutOfDate7()
         {
             IsAnyOutOfDateTestHelper
@@ -788,11 +693,7 @@
         /// <summary>
         /// Test comparison of inputs/outputs: first output missing
         /// </summary>
-<<<<<<< HEAD
-        [Test]
-=======
-        [Fact]
->>>>>>> 3f8a403e
+        [Fact]
         public void TestIsAnyOutOfDate8()
         {
             IsAnyOutOfDateTestHelper
@@ -808,11 +709,7 @@
         /// <summary>
         /// Test comparison of inputs/outputs: first input and first output missing
         /// </summary>
-<<<<<<< HEAD
-        [Test]
-=======
-        [Fact]
->>>>>>> 3f8a403e
+        [Fact]
         public void TestIsAnyOutOfDate9()
         {
             IsAnyOutOfDateTestHelper
@@ -828,11 +725,7 @@
         /// <summary>
         /// Test comparison of inputs/outputs: one input, two outputs, input out of date
         /// </summary>
-<<<<<<< HEAD
-        [Test]
-=======
-        [Fact]
->>>>>>> 3f8a403e
+        [Fact]
         public void TestIsAnyOutOfDate10()
         {
             IsAnyOutOfDateTestHelper
@@ -852,11 +745,7 @@
         /// <summary>
         /// Test comparison of inputs/outputs: one input, two outputs, input up to date
         /// </summary>
-<<<<<<< HEAD
-        [Test]
-=======
-        [Fact]
->>>>>>> 3f8a403e
+        [Fact]
         public void TestIsAnyOutOfDate11()
         {
             IsAnyOutOfDateTestHelper
@@ -876,11 +765,7 @@
         /// <summary>
         /// Test comparison of inputs/outputs: two inputs, one output, inputs up to date
         /// </summary>
-<<<<<<< HEAD
-        [Test]
-=======
-        [Fact]
->>>>>>> 3f8a403e
+        [Fact]
         public void TestIsAnyOutOfDate12()
         {
             IsAnyOutOfDateTestHelper
@@ -900,11 +785,7 @@
         /// <summary>
         /// Test comparison of inputs/outputs: two inputs, one output, second input out of date
         /// </summary>
-<<<<<<< HEAD
-        [Test]
-=======
-        [Fact]
->>>>>>> 3f8a403e
+        [Fact]
         public void TestIsAnyOutOfDate13()
         {
             IsAnyOutOfDateTestHelper
