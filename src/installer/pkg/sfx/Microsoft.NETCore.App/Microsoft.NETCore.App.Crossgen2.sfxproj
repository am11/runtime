<Project>
  <Import Project="Sdk.props" Sdk="Microsoft.NET.Sdk" />
  <Import Project="Sdk.props" Sdk="Microsoft.DotNet.SharedFramework.Sdk" />

  <PropertyGroup>
    <!-- Crossgen is not used for Mono -->
    <SkipBuild Condition="'$(RuntimeFlavor)' == 'Mono'">true</SkipBuild>
    <PlatformPackageType>ToolPack</PlatformPackageType>
    <SharedFrameworkName>$(SharedFrameworkName).Crossgen2</SharedFrameworkName>
    <PgoSuffix Condition="'$(PgoInstrument)' != ''">.PGO</PgoSuffix>
    <OverridePackageId>$(SharedFrameworkName)$(PgoSuffix).$(RuntimeIdentifier)</OverridePackageId>
    <ArchiveName>dotnet-crossgen2</ArchiveName>
    <SharedFrameworkHostFileNameOverride>crossgen2</SharedFrameworkHostFileNameOverride>
    <!-- Build this pack for any RID if building from source. Otherwise, only build select RIDs. -->
    <RuntimeIdentifiers Condition="'$(DotNetBuildFromSource)' != 'true'">linux-x64;linux-musl-x64;linux-arm;linux-musl-arm;linux-arm64;linux-musl-arm64;freebsd-x64;freebsd-arm64;osx-x64;osx-arm64;win-x64;win-x86;win-arm64;win-arm</RuntimeIdentifiers>
    <GenerateInstallers>false</GenerateInstallers>
    <HostJsonTargetPath>tools/</HostJsonTargetPath>
    <PermitDllAndExeFilesLackingFileVersion>true</PermitDllAndExeFilesLackingFileVersion>
    <!-- Publishing as single-file or NativeAOT means we can't examine the interior DLLs -->
    <ShouldVerifyClosure>false</ShouldVerifyClosure>
    <!-- Publish crossgen2 as a single-file app on cross-OS builds. Cross-OS NativeAOT compilation is not supported yet -->
    <NativeAotSupported Condition="'$(CrossBuild)' == 'true' and '$(TargetOS)' != '$(HostOS)'">false</NativeAotSupported>
    <!-- Can't use NativeAOT in source build yet https://github.com/dotnet/runtime/issues/66859 -->
    <NativeAotSupported Condition="'$(DotNetBuildFromSource)' == 'true'">false</NativeAotSupported>
    <ObjCopyName Condition="'$(ContinuousIntegrationBuild)' == 'true' and '$(CrossBuild)' == 'true' and '$(RuntimeIdentifier)' == 'linux-musl-arm64'">llvm-objcopy-15</ObjCopyName>
    <ObjCopyName Condition="'$(ContinuousIntegrationBuild)' == 'true' and '$(CrossBuild)' == 'true' and '$(RuntimeIdentifier)' == 'linux-arm64'">aarch64-linux-gnu-objcopy</ObjCopyName>
  </PropertyGroup>

  <Target Name="PublishCrossgen"
          BeforeTargets="GetFilesToPackage">

    <!-- Copy System.Private.CoreLib from the coreclr bin directory to the runtime pack directory,
         as we always need the copy of System.Private.CoreLib that matches exactly with the runtime. -->
    <Copy SourceFiles="$(CoreCLRArtifactsPath)System.Private.CoreLib.dll"
          DestinationFolder="$(MicrosoftNetCoreAppRuntimePackNativeDir)"
          SkipUnchangedFiles="true" />

<<<<<<< HEAD
    <MSBuild Projects="$(CoreClrProjectRoot)tools\aot\crossgen2\crossgen2.csproj"
=======
    <MSBuild Projects="$(RepoRoot)src/coreclr/tools/aot/crossgen2/crossgen2.csproj"
>>>>>>> e247ef3c
             Targets="Restore"
             Properties="MSBuildRestoreSessionId=$([System.Guid]::NewGuid())
              ;_IsPublishing=true
              ;RuntimeIdentifier=$(PackageRID)
              ;NativeAotSupported=$(NativeAotSupported)
              ;CoreCLRArtifactsPath=$(CoreCLRArtifactsPath)
              ;R2ROverridePath=$(MSBuildThisFileDirectory)ReadyToRun.targets" />

    <MSBuild Projects="$(CoreClrProjectRoot)tools\aot\crossgen2\crossgen2.csproj"
             Targets="Publish;PublishItemsOutputGroup"
             Properties="_IsPublishing=true
              ;RuntimeIdentifier=$(PackageRID)
              ;NativeAotSupported=$(NativeAotSupported)
              ;CoreCLRArtifactsPath=$(CoreCLRArtifactsPath)
              ;StripSymbols=true
              ;ObjCopyName=$(ObjCopyName)
              ;R2ROverridePath=$(MSBuildThisFileDirectory)ReadyToRun.targets">
      <Output TaskParameter="TargetOutputs"
              ItemName="_RawCrossgenPublishFiles" />
    </MSBuild>

    <ItemGroup>
      <_CrossgenPublishFiles Include="@(_RawCrossgenPublishFiles->'%(OutputPath)')"
                             KeepMetadata="REMOVE_ALL" />
    </ItemGroup>
    <ItemGroup Condition="'$(NativeAotSupported)' != 'true'">
      <FilesToPackage Include="@(_CrossgenPublishFiles)"
                      Exclude="*.pdb;*.h;*.lib"
                      TargetPath="tools/" />
    </ItemGroup>
    <ItemGroup Condition="'$(NativeAotSupported)' == 'true'">
      <!-- Treat all native aot assets as native runtime assets -->
      <FilesToPackage Include="@(_CrossgenPublishFiles->Distinct())"
                          Condition="'%(Extension)' != '.pdb'"
                          TargetPath="tools/" />
    </ItemGroup>
  </Target>

  <Target Name="RunPublishedCrossgen" AfterTargets="PublishCrossgen"
          Condition="'$(TargetOS)' == '$(HostOS)' and '$(TargetArchitecture)' == '$(BuildArchitecture)'">
    <!-- Run the published crossgen if we're not cross-compiling -->
    <Exec Command="@(FilesToPackage) $(CoreCLRArtifactsPath)IL/System.Private.CoreLib.dll --out $(IntermediateOutputPath)S.P.C.tmp" Condition="'%(FileName)%(Extension)' == 'crossgen2$(ExeSuffix)'">
      <Output TaskParameter="ExitCode" PropertyName="CrossgenExitCode" />
    </Exec>
  </Target>

  <PropertyGroup>
    <TargetOSComponent>unix</TargetOSComponent>
    <TargetOSComponent Condition="'$(TargetOS)' == 'windows'">win</TargetOSComponent>
    <TargetSpec>$(TargetOSComponent)-$(TargetArchitecture)</TargetSpec>
  </PropertyGroup>

  <Target Name="AddCrossgen2SymbolFilesToPackage" BeforeTargets="GetFilesToPackage">
    <ItemGroup>
      <_Crossgen2SymbolFilesToPackage Include="@(Reference->'$(CoreCLRArtifactsPath)PDB\%(FileName).pdb')" />
      <!-- Symbol files for JIT libraries are placed in a different location for Windows builds -->
      <_Crossgen2SymbolFilesToPackage Include="@(NativeRuntimeAsset->'$(CoreCLRArtifactsPdbDir)%(FileName).pdb')" Condition="'$(TargetOS)' == 'windows' and '%(FileName)' != 'crossgen2'" />
      <_Crossgen2SymbolFilesToPackage Include="@(NativeRuntimeAsset->'$(CoreCLRArtifactsPath)%(FileName)%(Extension)$(SymbolsSuffix)')" Condition="'$(TargetOS)' != 'windows' and '%(FileName)' != 'crossgen2'" />
      <_Crossgen2SymbolFilesToPackage Remove="@(_Crossgen2SymbolFilesToPackage)" Condition="!Exists('%(Identity)')" />

      <_SymbolFilesToPackage Include="@(_Crossgen2SymbolFilesToPackage)" TargetPath="tools/" />
    </ItemGroup>
  </Target>

  <Import Project="Sdk.targets" Sdk="Microsoft.NET.Sdk" />
  <Import Project="Sdk.targets" Sdk="Microsoft.DotNet.SharedFramework.Sdk" />

  <Target Name="GetFilesToPublish">
    <MSBuild Projects="$(MSBuildProjectFullPath)"
          Targets="_GetAllSharedFrameworkFiles"
          RemoveProperties="OutputPath;SymbolsOutputPath">
      <Output TaskParameter="TargetOutputs" ItemName="_FilesToPackage" />
    </MSBuild>
    <ItemGroup>
      <_PackagedFilesToPublish Include="@(_FilesToPackage)" Condition="'%(_FilesToPackage.PackOnly)' != 'true'" />
    </ItemGroup>
    <ItemGroup>
      <FilesToPublish Include="@(_PackagedFilesToPublish)"
                       TargetPath="" />
    </ItemGroup>
  </Target>

</Project><|MERGE_RESOLUTION|>--- conflicted
+++ resolved
@@ -35,11 +35,7 @@
           DestinationFolder="$(MicrosoftNetCoreAppRuntimePackNativeDir)"
           SkipUnchangedFiles="true" />
 
-<<<<<<< HEAD
     <MSBuild Projects="$(CoreClrProjectRoot)tools\aot\crossgen2\crossgen2.csproj"
-=======
-    <MSBuild Projects="$(RepoRoot)src/coreclr/tools/aot/crossgen2/crossgen2.csproj"
->>>>>>> e247ef3c
              Targets="Restore"
              Properties="MSBuildRestoreSessionId=$([System.Guid]::NewGuid())
               ;_IsPublishing=true
