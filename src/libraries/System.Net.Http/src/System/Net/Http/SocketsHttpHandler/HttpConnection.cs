﻿// Licensed to the .NET Foundation under one or more agreements.
// The .NET Foundation licenses this file to you under the MIT license.
// See the LICENSE file in the project root for more information.

using System.Buffers.Text;
using System.Collections.Generic;
using System.Diagnostics;
using System.Globalization;
using System.IO;
using System.Net.Http.Headers;
using System.Net.Security;
using System.Runtime.CompilerServices;
using System.Text;
using System.Threading;
using System.Threading.Tasks;

namespace System.Net.Http
{
    internal partial class HttpConnection : IDisposable
    {
        /// <summary>Default size of the read buffer used for the connection.</summary>
        private const int InitialReadBufferSize =
#if DEBUG
            10;
#else
            4096;
#endif
        /// <summary>Default size of the write buffer used for the connection.</summary>
        private const int InitialWriteBufferSize = InitialReadBufferSize;
        /// <summary>
        /// Size after which we'll close the connection rather than send the payload in response
        /// to final error status code sent by the server when using Expect: 100-continue.
        /// </summary>
        private const int Expect100ErrorSendThreshold = 1024;

        private static readonly byte[] s_contentLength0NewlineAsciiBytes = Encoding.ASCII.GetBytes("Content-Length: 0\r\n");
        private static readonly byte[] s_spaceHttp10NewlineAsciiBytes = Encoding.ASCII.GetBytes(" HTTP/1.0\r\n");
        private static readonly byte[] s_spaceHttp11NewlineAsciiBytes = Encoding.ASCII.GetBytes(" HTTP/1.1\r\n");
        private static readonly byte[] s_httpSchemeAndDelimiter = Encoding.ASCII.GetBytes(Uri.UriSchemeHttp + Uri.SchemeDelimiter);
        private static readonly byte[] s_http1DotBytes = Encoding.ASCII.GetBytes("HTTP/1.");
        private static readonly ulong s_http10Bytes = BitConverter.ToUInt64(Encoding.ASCII.GetBytes("HTTP/1.0"));
        private static readonly ulong s_http11Bytes = BitConverter.ToUInt64(Encoding.ASCII.GetBytes("HTTP/1.1"));
        private static readonly string s_cancellationMessage = new OperationCanceledException().Message; // use same message as the default ctor

        private readonly HttpConnectionPool _pool;
        private readonly Stream _stream;
        private readonly TransportContext _transportContext;
        private readonly bool _usingProxy;
        private readonly byte[] _idnHostAsciiBytes;
        private readonly WeakReference<HttpConnection> _weakThisRef;

        private HttpRequestMessage _currentRequest;
        private readonly byte[] _writeBuffer;
        private int _writeOffset;
        private int _allowedReadLineBytes;

        private Task<int> _readAheadTask;
        private byte[] _readBuffer;
        private int _readOffset;
        private int _readLength;

        private bool _canRetry;
        private bool _connectionClose; // Connection: close was seen on last response
        private int _disposed; // 1 yes, 0 no

        public HttpConnection(
            HttpConnectionPool pool,
            Stream stream, 
            TransportContext transportContext)
        {
            Debug.Assert(pool != null);
            Debug.Assert(stream != null);

            _pool = pool;
            _stream = stream;
            _transportContext = transportContext;
            _usingProxy = pool.UsingProxy;
            _idnHostAsciiBytes = pool.IdnHostAsciiBytes;

            _writeBuffer = new byte[InitialWriteBufferSize];
            _readBuffer = new byte[InitialReadBufferSize];

            _weakThisRef = new WeakReference<HttpConnection>(this);

            if (NetEventSource.IsEnabled)
            {
                if (pool.IsSecure)
                {
                    var sslStream = (SslStream)_stream;
                    Trace(
                        $"Secure connection created to {pool}. " +
                        $"SslProtocol:{sslStream.SslProtocol}, " +
                        $"CipherAlgorithm:{sslStream.CipherAlgorithm}, CipherStrength:{sslStream.CipherStrength}, " +
                        $"HashAlgorithm:{sslStream.HashAlgorithm}, HashStrength:{sslStream.HashStrength}, " +
                        $"KeyExchangeAlgorithm:{sslStream.KeyExchangeAlgorithm}, KeyExchangeStrength:{sslStream.KeyExchangeStrength}, " +
                        $"LocalCert:{sslStream.LocalCertificate}, RemoteCert:{sslStream.RemoteCertificate}");
                }
                else
                {
                    Trace($"Connection created to {pool}.");
                }
            }
        }

        public void Dispose() => Dispose(disposing: true);

        protected void Dispose(bool disposing)
        {
            // Ensure we're only disposed once.  Dispose could be called concurrently, for example,
            // if the request and the response were running concurrently and both incurred an exception.
            if (Interlocked.Exchange(ref _disposed, 1) == 0)
            {
                if (NetEventSource.IsEnabled) Trace("Connection closing.");
                _pool.DecrementConnectionCount();
                if (disposing)
                {
                    GC.SuppressFinalize(this);
                    _stream.Dispose();
                }
            }
        }

        public bool ReadAheadCompleted
        {
            get
            {
                Debug.Assert(_readAheadTask != null, $"{nameof(_readAheadTask)} should have been initialized");
                return _readAheadTask.IsCompleted;
            }
        }

        public bool IsNewConnection
        {
            get
            {
                // This is only valid when we are not actually processing a request.
                Debug.Assert(_currentRequest == null);
                return (_readAheadTask == null);
            }
        }

        public bool CanRetry
        {
            get
            {
                // Should only be called when we have been disposed.
                Debug.Assert(_disposed != 0);
                return _canRetry;
            }
        }

        public DateTimeOffset CreationTime { get; } = DateTimeOffset.UtcNow;

        private int ReadBufferSize => _readBuffer.Length;

        private ReadOnlyMemory<byte> RemainingBuffer => new ReadOnlyMemory<byte>(_readBuffer, _readOffset, _readLength - _readOffset);

        private void ConsumeFromRemainingBuffer(int bytesToConsume)
        {
            Debug.Assert(bytesToConsume <= _readLength - _readOffset, $"{bytesToConsume} > {_readLength} - {_readOffset}");
            _readOffset += bytesToConsume;
        }

        private async Task WriteHeadersAsync(HttpHeaders headers, string cookiesFromContainer)
        {
            foreach (KeyValuePair<HeaderDescriptor, string[]> header in headers.GetHeaderDescriptorsAndValues())
            {
                if (header.Key.KnownHeader != null)
                {
                    await WriteBytesAsync(header.Key.KnownHeader.AsciiBytesWithColonSpace).ConfigureAwait(false);
                }
                else
                {
                    await WriteAsciiStringAsync(header.Key.Name).ConfigureAwait(false);
                    await WriteTwoBytesAsync((byte)':', (byte)' ').ConfigureAwait(false);
                }

                Debug.Assert(header.Value.Length > 0, "No values for header??");
                if (header.Value.Length > 0)
                {
                    await WriteStringAsync(header.Value[0]).ConfigureAwait(false);

                    if (cookiesFromContainer != null && header.Key.KnownHeader == KnownHeaders.Cookie)
                    {
                        await WriteTwoBytesAsync((byte)';', (byte)' ').ConfigureAwait(false);
                        await WriteStringAsync(cookiesFromContainer).ConfigureAwait(false);

                        cookiesFromContainer = null;
                    }

                    for (int i = 1; i < header.Value.Length; i++)
                    {
                        await WriteTwoBytesAsync((byte)',', (byte)' ').ConfigureAwait(false);
                        await WriteStringAsync(header.Value[i]).ConfigureAwait(false);
                    }
                }

                await WriteTwoBytesAsync((byte)'\r', (byte)'\n').ConfigureAwait(false);
            }

            if (cookiesFromContainer != null)
            {
                await WriteAsciiStringAsync(HttpKnownHeaderNames.Cookie).ConfigureAwait(false);
                await WriteTwoBytesAsync((byte)':', (byte)' ').ConfigureAwait(false);
                await WriteAsciiStringAsync(cookiesFromContainer).ConfigureAwait(false);
                await WriteTwoBytesAsync((byte)'\r', (byte)'\n').ConfigureAwait(false);
            }
        }

        private async Task WriteHostHeaderAsync(Uri uri)
        {
            await WriteBytesAsync(KnownHeaders.Host.AsciiBytesWithColonSpace).ConfigureAwait(false);

            await (_idnHostAsciiBytes != null ?
                WriteBytesAsync(_idnHostAsciiBytes) :
                WriteAsciiStringAsync(uri.IdnHost)).ConfigureAwait(false);

            if (!uri.IsDefaultPort)
            {
                await WriteByteAsync((byte)':').ConfigureAwait(false);
                await WriteDecimalInt32Async(uri.Port).ConfigureAwait(false);
            }

            await WriteTwoBytesAsync((byte)'\r', (byte)'\n').ConfigureAwait(false);
        }

        private Task WriteDecimalInt32Async(int value)
        {
            // Try to format into our output buffer directly.
            if (Utf8Formatter.TryFormat(value, new Span<byte>(_writeBuffer, _writeOffset, _writeBuffer.Length - _writeOffset), out int bytesWritten))
            {
                _writeOffset += bytesWritten;
                return Task.CompletedTask;
            }

            // If we don't have enough room, do it the slow way.
            return WriteAsciiStringAsync(value.ToString());
        }

        private Task WriteHexInt32Async(int value)
        {
            // Try to format into our output buffer directly.
            if (Utf8Formatter.TryFormat(value, new Span<byte>(_writeBuffer, _writeOffset, _writeBuffer.Length - _writeOffset), out int bytesWritten, 'X'))
            {
                _writeOffset += bytesWritten;
                return Task.CompletedTask;
            }

            // If we don't have enough room, do it the slow way.
            return WriteAsciiStringAsync(value.ToString("X", CultureInfo.InvariantCulture));
        }

        public async Task<HttpResponseMessage> SendAsync(HttpRequestMessage request, CancellationToken cancellationToken)
        {
            TaskCompletionSource<bool> allowExpect100ToContinue = null;
            Debug.Assert(_currentRequest == null, $"Expected null {nameof(_currentRequest)}.");
            _currentRequest = request;
            bool isConnectMethod = (request.Method == HttpMethod.Connect);

            Debug.Assert(!_canRetry);
            _canRetry = true;

            // Send the request.
            if (NetEventSource.IsEnabled) Trace($"Sending request: {request}");
            CancellationTokenRegistration cancellationRegistration = RegisterCancellation(cancellationToken);
            try
            {
                // Write request line
                await WriteStringAsync(request.Method.Method).ConfigureAwait(false);
                await WriteByteAsync((byte)' ').ConfigureAwait(false);

                if (isConnectMethod)
                {
                    // RFC 7231 #section-4.3.6.
                    // Write only CONNECT foo.com:345 HTTP/1.1
                    if (!request.HasHeaders || request.Headers.Host == null)
                    {
                        throw new HttpRequestException(SR.net_http_request_no_host);
                    }
                    await WriteAsciiStringAsync(request.Headers.Host).ConfigureAwait(false);
                }
                else
                {
                    if (_usingProxy)
                    {
                        // Proxied requests contain full URL
                        Debug.Assert(request.RequestUri.Scheme == Uri.UriSchemeHttp);
                        await WriteBytesAsync(s_httpSchemeAndDelimiter).ConfigureAwait(false);
                        await WriteAsciiStringAsync(request.RequestUri.IdnHost).ConfigureAwait(false);
                    }
                    await WriteStringAsync(request.RequestUri.PathAndQuery).ConfigureAwait(false);
                }
<<<<<<< HEAD
=======

                await WriteStringAsync(request.RequestUri.GetComponents(UriComponents.PathAndQuery | UriComponents.Fragment, UriFormat.UriEscaped)).ConfigureAwait(false);
>>>>>>> 1c54785d

                // Fall back to 1.1 for all versions other than 1.0
                Debug.Assert(request.Version.Major >= 0 && request.Version.Minor >= 0); // guaranteed by Version class
                bool isHttp10 = request.Version.Minor == 0 && request.Version.Major == 1;
                await WriteBytesAsync(isHttp10 ? s_spaceHttp10NewlineAsciiBytes : s_spaceHttp11NewlineAsciiBytes).ConfigureAwait(false);

                // Determine cookies to send
                string cookiesFromContainer = null;
                if (_pool.Settings._useCookies)
                {
                    cookiesFromContainer = _pool.Settings._cookieContainer.GetCookieHeader(request.RequestUri);
                    if (cookiesFromContainer == "")
                    {
                        cookiesFromContainer = null;
                    }
                }

                // Write request headers
                if (request.HasHeaders || cookiesFromContainer != null)
                {
                    await WriteHeadersAsync(request.Headers, cookiesFromContainer).ConfigureAwait(false);
                }

                if (request.Content == null)
                {
                    // Write out Content-Length: 0 header to indicate no body,
                    // unless this is a method that never has a body.
                    if (request.Method != HttpMethod.Get && request.Method != HttpMethod.Head && !isConnectMethod)
                    {
                        await WriteBytesAsync(s_contentLength0NewlineAsciiBytes).ConfigureAwait(false);
                    }
                }
                else
                {
                    // Write content headers
                    await WriteHeadersAsync(request.Content.Headers, cookiesFromContainer: null).ConfigureAwait(false);
                }

                // Write special additional headers.  If a host isn't in the headers list, then a Host header
                // wasn't sent, so as it's required by HTTP 1.1 spec, send one based on the Request Uri.
                if (!request.HasHeaders || request.Headers.Host == null)
                {
                    await WriteHostHeaderAsync(request.RequestUri).ConfigureAwait(false);
                }

                // CRLF for end of headers.
                await WriteTwoBytesAsync((byte)'\r', (byte)'\n').ConfigureAwait(false);

                Task sendRequestContentTask = null;
                if (request.Content == null)
                {
                    // We have nothing more to send, so flush out any headers we haven't yet sent.
                    await FlushAsync().ConfigureAwait(false);
                }
                else
                {
                    // Send the body if there is one.  We prefer to serialize the sending of the content before
                    // we try to receive any response, but if ExpectContinue has been set, we allow the sending
                    // to run concurrently until we receive the final status line, at which point we wait for it.
                    if (!request.HasHeaders || request.Headers.ExpectContinue != true)
                    {
                        await SendRequestContentAsync(request, CreateRequestContentStream(request), cancellationToken).ConfigureAwait(false);
                    }
                    else
                    {
                        // We're sending an Expect: 100-continue header. We need to flush headers so that the server receives
                        // all of them, and we need to do so before initiating the send, as once we do that, it effectively
                        // owns the right to write, and we don't want to concurrently be accessing the write buffer.
                        await FlushAsync().ConfigureAwait(false);

                        // Create a TCS we'll use to block the request content from being sent, and create a timer that's used
                        // as a fail-safe to unblock the request content if we don't hear back from the server in a timely manner.
                        // Then kick off the request.  The TCS' result indicates whether content should be sent or not.
                        allowExpect100ToContinue = new TaskCompletionSource<bool>();
                        var expect100Timer = new Timer(
                            s => ((TaskCompletionSource<bool>)s).TrySetResult(true),
                            allowExpect100ToContinue, _pool.Settings._expect100ContinueTimeout, Timeout.InfiniteTimeSpan);
                        sendRequestContentTask = SendRequestContentWithExpect100ContinueAsync(
                            request, allowExpect100ToContinue.Task, CreateRequestContentStream(request), expect100Timer, cancellationToken);
                    }
                }

                // Start to read response.
                _allowedReadLineBytes = _pool.Settings._maxResponseHeadersLength * 1024;

                // We should not have any buffered data here; if there was, it should have been treated as an error
                // by the previous request handling.  (Note we do not support HTTP pipelining.)
                Debug.Assert(_readOffset == _readLength);

                // When the connection was put back into the pool, a pre-emptive read was performed
                // into the read buffer.  That read should not complete prior to us using the
                // connection again, as that would mean the connection was either closed or had
                // erroneous data sent on it by the server in response to no request from us.
                // We need to consume that read prior to issuing another read request.
                Task<int> t = _readAheadTask;
                if (t != null)
                {
                    _readAheadTask = null;

                    int bytesRead = await t.ConfigureAwait(false);
                    if (NetEventSource.IsEnabled) Trace($"Received {bytesRead} bytes.");

                    if (bytesRead == 0)
                    {
                        throw new IOException(SR.net_http_invalid_response);
                    }

                    _readOffset = 0;
                    _readLength = bytesRead;
                }

                // The request is no longer retryable; either we received data from the _readAheadTask,
                // or there was no _readAheadTask because this is the first request on the connection.
                // (We may have already set this as well if we sent request content.)
                _canRetry = false;

                // Parse the response status line.
                var response = new HttpResponseMessage() { RequestMessage = request, Content = new HttpConnectionResponseContent() };
                ParseStatusLine(await ReadNextLineAsync().ConfigureAwait(false), response);

                // If we sent an Expect: 100-continue header, handle the response accordingly.
                if (allowExpect100ToContinue != null)
                {
                    if ((int)response.StatusCode >= 300 &&
                        (request.Content.Headers.ContentLength == null || request.Content.Headers.ContentLength.GetValueOrDefault() > Expect100ErrorSendThreshold))
                    {
                        // For error final status codes, try to avoid sending the payload if its size is unknown or if it's known to be "big".
                        // If we already sent a header detailing the size of the payload, if we then don't send that payload, the server may wait
                        // for it and assume that the next request on the connection is actually this request's payload.  Thus we mark the connection
                        // to be closed.  However, we may have also lost a race condition with the Expect: 100-continue timeout, so if it turns out
                        // we've already started sending the payload (we weren't able to cancel it), then we don't need to force close the connection.
                        allowExpect100ToContinue.TrySetResult(false);
                        if (!allowExpect100ToContinue.Task.Result) // if Result is true, the timeout already expired and we started sending content
                        {
                            _connectionClose = true;
                        }
                    }
                    else
                    {
                        // For any success or informational status codes (including 100 continue), send the payload.
                        allowExpect100ToContinue.TrySetResult(true);

                        // And if this was 100 continue, deal with the extra headers.
                        if (response.StatusCode == HttpStatusCode.Continue)
                        {
                            // We got our continue header.  Read the subsequent empty line and parse the additional status line.
                            if (!LineIsEmpty(await ReadNextLineAsync().ConfigureAwait(false)))
                            {
                                ThrowInvalidHttpResponse();
                            }

                            ParseStatusLine(await ReadNextLineAsync().ConfigureAwait(false), response);
                        }
                    }
                }

                // Now that we've received our final status line, wait for the request content to fully send.
                // In most common scenarios, the server won't send back a response until all of the request
                // content has been received, so this task should generally already be complete.
                if (sendRequestContentTask != null)
                {
                    await sendRequestContentTask.ConfigureAwait(false);
                    sendRequestContentTask = null;
                }

                // Parse the response headers.
                while (true)
                {
                    ArraySegment<byte> line = await ReadNextLineAsync().ConfigureAwait(false);
                    if (LineIsEmpty(line))
                    {
                        break;
                    }
                    ParseHeaderNameValue(line, response);
                }

                // Determine whether we need to force close the connection when the request/response has completed.
                if (response.Headers.ConnectionClose.GetValueOrDefault())
                {
                    _connectionClose = true;
                }

                // We're about to create the response stream, at which point responsibility for canceling
                // the remainder of the response lies with the stream.  Thus we dispose of our registration
                // here (if an exception has occurred or does occur while creating/returning the stream,
                // we'll still dispose of it in the catch below as part of Dispose'ing the connection).
                cancellationRegistration.Dispose();
                cancellationToken.ThrowIfCancellationRequested(); // in case cancellation may have disposed of the stream

                // Create the response stream.
                HttpContentStream responseStream;
                if (request.Method == HttpMethod.Head || response.StatusCode == HttpStatusCode.NoContent || response.StatusCode == HttpStatusCode.NotModified)
                {
                    responseStream = EmptyReadStream.Instance;
                    ReturnConnectionToPool();
                }
                else if (isConnectMethod && response.StatusCode == HttpStatusCode.OK)
                {
                    // Successful response to CONNECT does not have body.
                    // What ever comes next should be opaque.
                    responseStream = new RawConnectionStream(this);
                    // Don't put connection back to the pool if we upgraded to tunnel.
                    // We cannot use it for normal HTTP requests any more.
                    _connectionClose = true;

                }
                else if (response.Content.Headers.ContentLength != null)
                {
                    long contentLength = response.Content.Headers.ContentLength.GetValueOrDefault();
                    if (contentLength <= 0)
                    {
                        responseStream = EmptyReadStream.Instance;
                        ReturnConnectionToPool();
                    }
                    else
                    {
                        responseStream = new ContentLengthReadStream(this, (ulong)contentLength);
                    }
                }
                else if (response.Headers.TransferEncodingChunked == true)
                {
                    responseStream = new ChunkedEncodingReadStream(this);
                }
                else if (response.StatusCode == HttpStatusCode.SwitchingProtocols)
                {
                    responseStream = new RawConnectionStream(this);
                }
                else
                {
                    responseStream = new ConnectionCloseReadStream(this);
                }
                ((HttpConnectionResponseContent)response.Content).SetStream(responseStream);

                if (NetEventSource.IsEnabled) Trace($"Received response: {response}");

                // Process Set-Cookie headers.
                if (_pool.Settings._useCookies)
                {
                    CookieHelper.ProcessReceivedCookies(response, _pool.Settings._cookieContainer);
                }

                return response;
            }
            catch (Exception error)
            {
                // Clean up the cancellation registration in case we're still registered.
                cancellationRegistration.Dispose();

                // Make sure to complete the allowExpect100ToContinue task if it exists.
                allowExpect100ToContinue?.TrySetResult(false);

                if (NetEventSource.IsEnabled) Trace($"Error sending request: {error}");
                Dispose();

                // At this point, we're going to throw an exception; we just need to
                // determine which exception to throw.

                if (ShouldWrapInOperationCanceledException(error, cancellationToken))
                {
                    // Cancellation was requested, so assume that the failure is due to
                    // the cancellation request. This is a bit unorthodox, as usually we'd
                    // prioritize a non-OperationCanceledException over a cancellation
                    // request to avoid losing potentially pertinent information.  But given
                    // the cancellation design where we tear down the underlying connection upon
                    // a cancellation request, which can then result in a myriad of different
                    // exceptions (argument exceptions, object disposed exceptions, socket exceptions,
                    // etc.), as a middle ground we treat it as cancellation, but still propagate the
                    // original information as the inner exception, for diagnostic purposes.
                    throw CreateOperationCanceledException(error, cancellationToken);
                }
                else if (error is InvalidOperationException || error is IOException)
                {
                    // If it's an InvalidOperationException or an IOException, for consistency
                    // with other handlers we wrap the exception in an HttpRequestException.
                    throw new HttpRequestException(SR.net_http_client_execution_error, error);
                }
                else
                {
                    // Otherwise, just allow the original exception to propagate.
                    throw;
                }
            }
        }

        private HttpContentWriteStream CreateRequestContentStream(HttpRequestMessage request)
        {
            bool requestTransferEncodingChunked = request.HasHeaders && request.Headers.TransferEncodingChunked == true;
            HttpContentWriteStream requestContentStream = requestTransferEncodingChunked ? (HttpContentWriteStream)
                new ChunkedEncodingWriteStream(this) :
                new ContentLengthWriteStream(this);
            return requestContentStream;
        }

        private CancellationTokenRegistration RegisterCancellation(CancellationToken cancellationToken)
        {
            // Cancellation design:
            // - We register with the SendAsync CancellationToken for the duration of the SendAsync operation.
            // - We register with the Read/Write/CopyToAsync methods on the response stream for each such individual operation.
            // - The registration disposes of the connection, tearing it down and causing any pending operations to wake up.
            // - Because such a tear down can result in a variety of different exception types, we check for a cancellation
            //   request and prioritize that over other exceptions, wrapping the actual exception as an inner of an OCE.
            // - A weak reference to this HttpConnection is stored in the cancellation token, to prevent the token from
            //   artificially keeping this connection alive.
            return cancellationToken.Register(s =>
            {
                var weakThisRef = (WeakReference<HttpConnection>)s;
                if (weakThisRef.TryGetTarget(out HttpConnection strongThisRef))
                {
                    if (NetEventSource.IsEnabled) strongThisRef.Trace("Cancellation requested. Disposing of the connection.");
                    strongThisRef.Dispose();
                }
            }, _weakThisRef);
        }

        internal static bool ShouldWrapInOperationCanceledException(Exception error, CancellationToken cancellationToken) =>
            !(error is OperationCanceledException) && cancellationToken.IsCancellationRequested;

        internal static Exception CreateOperationCanceledException(Exception error, CancellationToken cancellationToken) =>
            new OperationCanceledException(s_cancellationMessage, error, cancellationToken);

        private static bool LineIsEmpty(ArraySegment<byte> line) => line.Count == 0;

        private async Task SendRequestContentAsync(HttpRequestMessage request, HttpContentWriteStream stream, CancellationToken cancellationToken)
        {
            // Now that we're sending content, prohibit retries on this connection.
            _canRetry = false;

            // Copy all of the data to the server.
            await request.Content.CopyToAsync(stream, _transportContext, cancellationToken).ConfigureAwait(false);

            // Finish the content; with a chunked upload, this includes writing the terminating chunk.
            await stream.FinishAsync().ConfigureAwait(false);

            // Flush any content that might still be buffered.
            await FlushAsync().ConfigureAwait(false);
        }

        private async Task SendRequestContentWithExpect100ContinueAsync(
            HttpRequestMessage request, Task<bool> allowExpect100ToContinueTask, HttpContentWriteStream stream, Timer expect100Timer, CancellationToken cancellationToken)
        {
            // Wait until we receive a trigger notification that it's ok to continue sending content.
            // This will come either when the timer fires or when we receive a response status line from the server.
            bool sendRequestContent = await allowExpect100ToContinueTask.ConfigureAwait(false);

            // Clean up the timer; it's no longer needed.
            expect100Timer.Dispose();

            // Send the content if we're supposed to.  Otherwise, we're done.
            if (sendRequestContent)
            {
                if (NetEventSource.IsEnabled) Trace($"Sending request content for Expect: 100-continue.");
                await SendRequestContentAsync(request, stream, cancellationToken).ConfigureAwait(false);
            }
            else
            {
                if (NetEventSource.IsEnabled) Trace($"Canceling request content for Expect: 100-continue.");
            }
        }

        // TODO: Remove this overload once https://github.com/dotnet/csharplang/issues/1331 is addressed
        // and the compiler doesn't prevent using spans in async methods.
        private static void ParseStatusLine(ArraySegment<byte> line, HttpResponseMessage response) =>
            ParseStatusLine((Span<byte>)line, response);

        private static void ParseStatusLine(Span<byte> line, HttpResponseMessage response)
        {
            // We sent the request version as either 1.0 or 1.1.
            // We expect a response version of the form 1.X, where X is a single digit as per RFC.

            // Validate the beginning of the status line and set the response version.
            const int MinStatusLineLength = 12; // "HTTP/1.x 123" 
            if (line.Length < MinStatusLineLength || line[8] != ' ')
            {
                ThrowInvalidHttpResponse();
            }

            ulong first8Bytes = BitConverter.ToUInt64(line);
            if (first8Bytes == s_http11Bytes)
            {
                response.SetVersionWithoutValidation(HttpVersion.Version11);
            }
            else if (first8Bytes == s_http10Bytes)
            {
                response.SetVersionWithoutValidation(HttpVersion.Version10);
            }
            else
            {
                byte minorVersion = line[7];
                if (IsDigit(minorVersion) &&
                    line.Slice(0, 7).SequenceEqual(s_http1DotBytes))
                {
                    response.SetVersionWithoutValidation(new Version(1, minorVersion - '0'));
                }
                else
                {
                    ThrowInvalidHttpResponse();
                }
            }

            // Set the status code
            byte status1 = line[9], status2 = line[10], status3 = line[11];
            if (!IsDigit(status1) || !IsDigit(status2) || !IsDigit(status3))
            {
                ThrowInvalidHttpResponse();
            }
            response.SetStatusCodeWithoutValidation((HttpStatusCode)(100 * (status1 - '0') + 10 * (status2 - '0') + (status3 - '0')));

            // Parse (optional) reason phrase
            if (line.Length == MinStatusLineLength)
            {
                response.SetReasonPhraseWithoutValidation(string.Empty);
            }
            else if (line[MinStatusLineLength] == ' ')
            {
                Span<byte> reasonBytes = line.Slice(MinStatusLineLength + 1);
                string knownReasonPhrase = HttpStatusDescription.Get(response.StatusCode);
                if (knownReasonPhrase != null && EqualsOrdinal(knownReasonPhrase, reasonBytes))
                {
                    response.SetReasonPhraseWithoutValidation(knownReasonPhrase);
                }
                else
                {
                    try
                    {
                        response.ReasonPhrase = HttpRuleParser.DefaultHttpEncoding.GetString(reasonBytes);
                    }
                    catch (FormatException error)
                    {
                        ThrowInvalidHttpResponse(error);
                    }
                }
            }
            else
            {
                ThrowInvalidHttpResponse();
            }
        }

        // TODO: Remove this overload once https://github.com/dotnet/csharplang/issues/1331 is addressed
        // and the compiler doesn't prevent using spans in async methods.
        private static void ParseHeaderNameValue(ArraySegment<byte> line, HttpResponseMessage response) =>
            ParseHeaderNameValue((Span<byte>)line, response);

        private static void ParseHeaderNameValue(Span<byte> line, HttpResponseMessage response)
        {
            Debug.Assert(line.Length > 0);

            int pos = 0;
            while (line[pos] != (byte)':' && line[pos] != (byte)' ')
            {
                pos++;
                if (pos == line.Length)
                {
                    // Invalid header line that doesn't contain ':'.
                    ThrowInvalidHttpResponse();
                }
            }

            if (pos == 0)
            {
                // Invalid empty header name.
                ThrowInvalidHttpResponse();
            }

            if (!HeaderDescriptor.TryGet(line.Slice(0, pos), out HeaderDescriptor descriptor))
            {
                // Invalid header name
                ThrowInvalidHttpResponse();
            }

            // Eat any trailing whitespace
            while (line[pos] == (byte)' ')
            {
                pos++;
                if (pos == line.Length)
                {
                    // Invalid header line that doesn't contain ':'.
                    ThrowInvalidHttpResponse();
                }
            }

            if (line[pos++] != ':')
            {
                // Invalid header line that doesn't contain ':'.
                ThrowInvalidHttpResponse();
            }

            // Skip whitespace after colon
            while (pos < line.Length && (line[pos] == (byte)' ' || line[pos] == (byte)'\t'))
            {
                pos++;
            }

            string headerValue = descriptor.GetHeaderValue(line.Slice(pos));

            // Note we ignore the return value from TryAddWithoutValidation; 
            // if the header can't be added, we silently drop it.
            if (descriptor.HeaderType == HttpHeaderType.Content)
            {
                response.Content.Headers.TryAddWithoutValidation(descriptor, headerValue);
            }
            else
            {
                response.Headers.TryAddWithoutValidation(descriptor, headerValue);
            }
        }

        private static bool IsDigit(byte c) => (uint)(c - '0') <= '9' - '0';

        private void WriteToBuffer(ReadOnlyMemory<byte> source)
        {
            Debug.Assert(source.Length <= _writeBuffer.Length - _writeOffset);
            source.Span.CopyTo(new Span<byte>(_writeBuffer, _writeOffset, source.Length));
            _writeOffset += source.Length;
        }

        private async Task WriteAsync(ReadOnlyMemory<byte> source)
        {
            int remaining = _writeBuffer.Length - _writeOffset;

            if (source.Length <= remaining)
            {
                // Fits in current write buffer.  Just copy and return.
                WriteToBuffer(source);
                return;
            }

            if (_writeOffset != 0)
            {
                // Fit what we can in the current write buffer and flush it.
                WriteToBuffer(source.Slice(0, remaining));
                source = source.Slice(remaining);
                await FlushAsync().ConfigureAwait(false);
            }

            if (source.Length >= _writeBuffer.Length)
            {
                // Large write.  No sense buffering this.  Write directly to stream.
                // TODO #27362: CONSIDER: May want to be a bit smarter here?  Think about how large writes should work...
                await WriteToStreamAsync(source).ConfigureAwait(false);
            }
            else
            {
                // Copy remainder into buffer
                WriteToBuffer(source);
            }
        }

        private Task WriteWithoutBufferingAsync(ReadOnlyMemory<byte> source)
        {
            if (_writeOffset == 0)
            {
                // There's nothing in the write buffer we need to flush.
                // Just write the supplied data out to the stream.
                return WriteToStreamAsync(source);
            }

            int remaining = _writeBuffer.Length - _writeOffset;
            if (source.Length <= remaining)
            {
                // There's something already in the write buffer, but the content
                // we're writing can also fit after it in the write buffer.  Copy
                // the content to the write buffer and then flush it, so that we
                // can do a single send rather than two.
                WriteToBuffer(source);
                return FlushAsync();
            }

            // There's data in the write buffer and the data we're writing doesn't fit after it.
            // Do two writes, one to flush the buffer and then another to write the supplied content.
            return FlushThenWriteWithoutBufferingAsync(source);
        }

        private async Task FlushThenWriteWithoutBufferingAsync(ReadOnlyMemory<byte> source)
        {
            await FlushAsync().ConfigureAwait(false);
            await WriteToStreamAsync(source).ConfigureAwait(false);
        }

        private Task WriteByteAsync(byte b)
        {
            if (_writeOffset < _writeBuffer.Length)
            {
                _writeBuffer[_writeOffset++] = b;
                return Task.CompletedTask;
            }
            return WriteByteSlowAsync(b);
        }

        private async Task WriteByteSlowAsync(byte b)
        {
            Debug.Assert(_writeOffset == _writeBuffer.Length);
            await WriteToStreamAsync(_writeBuffer).ConfigureAwait(false);

            _writeBuffer[0] = b;
            _writeOffset = 1;
        }

        private Task WriteTwoBytesAsync(byte b1, byte b2)
        {
            if (_writeOffset <= _writeBuffer.Length - 2)
            {
                byte[] buffer = _writeBuffer;
                buffer[_writeOffset++] = b1;
                buffer[_writeOffset++] = b2;
                return Task.CompletedTask;
            }
            return WriteTwoBytesSlowAsync(b1, b2);
        }

        private async Task WriteTwoBytesSlowAsync(byte b1, byte b2)
        {
            await WriteByteAsync(b1).ConfigureAwait(false);
            await WriteByteAsync(b2).ConfigureAwait(false);
        }

        private Task WriteBytesAsync(byte[] bytes)
        {
            if (_writeOffset <= _writeBuffer.Length - bytes.Length)
            {
                Buffer.BlockCopy(bytes, 0, _writeBuffer, _writeOffset, bytes.Length);
                _writeOffset += bytes.Length;
                return Task.CompletedTask;
            }
            return WriteBytesSlowAsync(bytes);
        }

        private async Task WriteBytesSlowAsync(byte[] bytes)
        {
            int offset = 0;
            while (true)
            {
                int remaining = bytes.Length - offset;
                int toCopy = Math.Min(remaining, _writeBuffer.Length - _writeOffset);
                Buffer.BlockCopy(bytes, offset, _writeBuffer, _writeOffset, toCopy);
                _writeOffset += toCopy;
                offset += toCopy;

                Debug.Assert(offset <= bytes.Length, $"Expected {nameof(offset)} to be <= {bytes.Length}, got {offset}");
                Debug.Assert(_writeOffset <= _writeBuffer.Length, $"Expected {nameof(_writeOffset)} to be <= {_writeBuffer.Length}, got {_writeOffset}");
                if (offset == bytes.Length)
                {
                    break;
                }
                else if (_writeOffset == _writeBuffer.Length)
                {
                    await WriteToStreamAsync(_writeBuffer).ConfigureAwait(false);
                    _writeOffset = 0;
                }
            }
        }

        private Task WriteStringAsync(string s)
        {
            // If there's enough space in the buffer to just copy all of the string's bytes, do so.
            // Unlike WriteAsciiStringAsync, validate each char along the way.
            int offset = _writeOffset;
            if (s.Length <= _writeBuffer.Length - offset)
            {
                byte[] writeBuffer = _writeBuffer;
                foreach (char c in s)
                {
                    if ((c & 0xFF80) != 0)
                    {
                        throw new HttpRequestException(SR.net_http_request_invalid_char_encoding);
                    }
                    writeBuffer[offset++] = (byte)c;
                }
                _writeOffset = offset;
                return Task.CompletedTask;
            }

            // Otherwise, fall back to doing a normal slow string write; we could optimize away
            // the extra checks later, but the case where we cross a buffer boundary should be rare.
            return WriteStringAsyncSlow(s);
        }

        private Task WriteAsciiStringAsync(string s)
        {
            // If there's enough space in the buffer to just copy all of the string's bytes, do so.
            int offset = _writeOffset;
            if (s.Length <= _writeBuffer.Length - offset)
            {
                byte[] writeBuffer = _writeBuffer;
                foreach (char c in s)
                {
                    writeBuffer[offset++] = (byte)c;
                }
                _writeOffset = offset;
                return Task.CompletedTask;
            }

            // Otherwise, fall back to doing a normal slow string write; we could optimize away
            // the extra checks later, but the case where we cross a buffer boundary should be rare.
            return WriteStringAsyncSlow(s);
        }

        private async Task WriteStringAsyncSlow(string s)
        {
            for (int i = 0; i < s.Length; i++)
            {
                char c = s[i];
                if ((c & 0xFF80) != 0)
                {
                    throw new HttpRequestException(SR.net_http_request_invalid_char_encoding);
                }
                await WriteByteAsync((byte)c).ConfigureAwait(false);
            }
        }

        private Task FlushAsync()
        {
            if (_writeOffset > 0)
            {
                Task t = WriteToStreamAsync(new ReadOnlyMemory<byte>(_writeBuffer, 0, _writeOffset));
                _writeOffset = 0;
                return t;
            }
            return Task.CompletedTask;
        }

        private Task WriteToStreamAsync(ReadOnlyMemory<byte> source)
        {
            if (NetEventSource.IsEnabled) Trace($"Writing {source.Length} bytes.");
            return _stream.WriteAsync(source);
        }

        private bool TryReadNextLine(out ReadOnlySpan<byte> line)
        {
            var buffer = new ReadOnlySpan<byte>(_readBuffer, _readOffset, _readLength - _readOffset);
            int length = buffer.IndexOf((byte)'\n');
            if (length < 0)
            {
                if (_allowedReadLineBytes < buffer.Length)
                {
                    ThrowInvalidHttpResponse();
                }

                line = default;
                return false;
            }

            int bytesConsumed = length + 1;
            _readOffset += bytesConsumed;
            _allowedReadLineBytes -= bytesConsumed;
            if (_allowedReadLineBytes < 0)
            {
                ThrowInvalidHttpResponse();
            }

            line = buffer.Slice(0, length > 0 && buffer[length - 1] == '\r' ? length - 1 : length);
            return true;
        }

        private async ValueTask<ArraySegment<byte>> ReadNextLineAsync()
        {
            int previouslyScannedBytes = 0;
            while (true)
            {
                int scanOffset = _readOffset + previouslyScannedBytes;
                int lfIndex = Array.IndexOf(_readBuffer, (byte)'\n', scanOffset, _readLength - scanOffset);
                if (lfIndex >= 0)
                {
                    int startIndex = _readOffset;
                    int length = lfIndex - startIndex;
                    if (length > 0 && _readBuffer[startIndex + length - 1] == '\r')
                    {
                        length--;
                    }

                    // Advance read position past the LF
                    _allowedReadLineBytes -= lfIndex + 1 - scanOffset;
                    if (_allowedReadLineBytes < 0)
                    {
                        ThrowInvalidHttpResponse();
                    }
                    _readOffset = lfIndex + 1;

                    return new ArraySegment<byte>(_readBuffer, startIndex, length);
                }

                // Couldn't find LF.  Read more.
                // Note this may cause _readOffset to change.
                previouslyScannedBytes = _readLength - _readOffset;
                _allowedReadLineBytes -= _readLength - scanOffset;
                if (_allowedReadLineBytes < 0)
                {
                    ThrowInvalidHttpResponse();
                }
                await FillAsync().ConfigureAwait(false);
            }
        }

        // Throws IOException on EOF.  This is only called when we expect more data.
        private async Task FillAsync()
        {
            Debug.Assert(_readAheadTask == null);

            int remaining = _readLength - _readOffset;
            Debug.Assert(remaining >= 0);

            if (remaining == 0)
            {
                // No data in the buffer.  Simply reset the offset and length to 0 to allow
                // the whole buffer to be filled.
                _readOffset = _readLength = 0;
            }
            else if (_readOffset > 0)
            {
                // There's some data in the buffer but it's not at the beginning.  Shift it
                // down to make room for more.
                Buffer.BlockCopy(_readBuffer, _readOffset, _readBuffer, 0, remaining);
                _readOffset = 0;
                _readLength = remaining;
            }
            else if (remaining == _readBuffer.Length)
            {
                // The whole buffer is full, but the caller is still requesting more data,
                // so increase the size of the buffer.
                Debug.Assert(_readOffset == 0);
                Debug.Assert(_readLength == _readBuffer.Length);

                byte[] newReadBuffer = new byte[_readBuffer.Length * 2];
                Buffer.BlockCopy(_readBuffer, 0, newReadBuffer, 0, remaining);
                _readBuffer = newReadBuffer;
                _readOffset = 0;
                _readLength = remaining;
            }

            int bytesRead = await _stream.ReadAsync(new Memory<byte>(_readBuffer, _readLength, _readBuffer.Length - _readLength)).ConfigureAwait(false);

            if (NetEventSource.IsEnabled) Trace($"Received {bytesRead} bytes.");
            if (bytesRead == 0)
            {
                throw new IOException(SR.net_http_invalid_response);
            }

            _readLength += bytesRead;
        }

        private void ReadFromBuffer(Span<byte> buffer)
        {
            Debug.Assert(buffer.Length <= _readLength - _readOffset);

            new Span<byte>(_readBuffer, _readOffset, buffer.Length).CopyTo(buffer);
            _readOffset += buffer.Length;
        }

        private async ValueTask<int> ReadAsync(Memory<byte> destination)
        {
            // This is called when reading the response body.

            int remaining = _readLength - _readOffset;
            if (remaining > 0)
            {
                // We have data in the read buffer.  Return it to the caller.
                if (destination.Length <= remaining)
                {
                    ReadFromBuffer(destination.Span);
                    return destination.Length;
                }
                else
                {
                    ReadFromBuffer(destination.Span.Slice(0, remaining));
                    return remaining;
                }
            }

            // No data in read buffer. 
            // Do an unbuffered read directly against the underlying stream.
            Debug.Assert(_readAheadTask == null, "Read ahead task should have been consumed as part of the headers.");
            int count = await _stream.ReadAsync(destination).ConfigureAwait(false);
            if (NetEventSource.IsEnabled) Trace($"Received {count} bytes.");
            return count;
        }

        private async Task CopyFromBufferAsync(Stream destination, int count, CancellationToken cancellationToken)
        {
            Debug.Assert(count <= _readLength - _readOffset);

            if (NetEventSource.IsEnabled) Trace($"Copying {count} bytes to stream.");
            await destination.WriteAsync(_readBuffer, _readOffset, count, cancellationToken).ConfigureAwait(false);
            _readOffset += count;
        }

        private Task CopyToUntilEofAsync(Stream destination, int bufferSize, CancellationToken cancellationToken)
        {
            Debug.Assert(destination != null);

            int remaining = _readLength - _readOffset;
            return remaining > 0 ?
                CopyToUntilEofWithExistingBufferedDataAsync(destination, cancellationToken) :
                _stream.CopyToAsync(destination, bufferSize, cancellationToken);
        }

        private async Task CopyToUntilEofWithExistingBufferedDataAsync(Stream destination, CancellationToken cancellationToken)
        {
            int remaining = _readLength - _readOffset;
            Debug.Assert(remaining > 0);

            await CopyFromBufferAsync(destination, remaining, cancellationToken).ConfigureAwait(false);
            _readLength = _readOffset = 0;

            await _stream.CopyToAsync(destination).ConfigureAwait(false);
        }

        // Copy *exactly* [length] bytes into destination; throws on end of stream.
        private async Task CopyToExactLengthAsync(Stream destination, ulong length, CancellationToken cancellationToken)
        {
            Debug.Assert(destination != null);
            Debug.Assert(length > 0);

            int remaining = _readLength - _readOffset;
            if (remaining > 0)
            {
                if ((ulong)remaining > length)
                {
                    remaining = (int)length;
                }
                await CopyFromBufferAsync(destination, remaining, cancellationToken).ConfigureAwait(false);

                length -= (ulong)remaining;
                if (length == 0)
                {
                    return;
                }
            }

            while (true)
            {
                await FillAsync().ConfigureAwait(false);

                remaining = (ulong)_readLength < length ? _readLength : (int)length;
                await CopyFromBufferAsync(destination, remaining, cancellationToken).ConfigureAwait(false);

                length -= (ulong)remaining;
                if (length == 0)
                {
                    return;
                }
            }
        }

        private void ReturnConnectionToPool()
        {
            Debug.Assert(_readAheadTask == null, "Expected a previous initial read to already be consumed.");
            Debug.Assert(_currentRequest != null, "Expected the connection to be associated with a request.");
            Debug.Assert(_writeOffset == 0, "Everything in write buffer should have been flushed.");

            if (NetEventSource.IsEnabled && _connectionClose)
            {
                Trace("Server requested connection be closed.");
            }

            // If we have extraneous data in the read buffer, don't reuse the connection;
            // otherwise we'd interpret this as part of the next response.
            if (_readOffset != _readLength)
            {
                _connectionClose = true;
            }

            // If server told us it's closing the connection, don't put this back in the pool.
            // And if we incurred an error while transferring request content, also skip the pool.
            if (!_connectionClose)
            {
                try
                {
                    // Disassociate the connection from a request.
                    _currentRequest = null;

                    // When putting a connection back into the pool, we initiate a pre-emptive
                    // read on the stream.  When the connection is subsequently taken out of the
                    // pool, this can be used in place of the first read on the stream that would
                    // otherwise be done.  But by doing it now, we can check the status of the read
                    // at any point to understand if the connection has been closed or if errant data
                    // has been sent on the connection by the server, either of which would mean we
                    // should close the connection and not use it for subsequent requests.
                    _readAheadTask = _stream.ReadAsync(_readBuffer, 0, _readBuffer.Length);

                    // Put connection back in the pool.
                    _pool.ReturnConnection(this);
                    return;
                }
                catch (Exception error)
                {
                    // If reading throws, eat the error and don't pool the connection.
                    if (NetEventSource.IsEnabled) Trace($"Error performing read ahead when returning connection to pool: {error}");
                }
            }

            // We're not putting the connection back in the pool. Dispose it.
            Dispose();
        }

        private static bool EqualsOrdinal(string left, Span<byte> right)
        {
            Debug.Assert(left != null, "Expected non-null string");

            if (left.Length != right.Length)
            {
                return false;
            }

            for (int i = 0; i < left.Length; i++)
            {
                if (left[i] != right[i])
                {
                    return false;
                }
            }

            return true;
        }

        public sealed override string ToString() => $"{nameof(HttpConnection)}({_pool})"; // Description for diagnostic purposes

        private static void ThrowInvalidHttpResponse() => throw new HttpRequestException(SR.net_http_invalid_response);

        private static void ThrowInvalidHttpResponse(Exception innerException) => throw new HttpRequestException(SR.net_http_invalid_response, innerException);

        internal void Trace(string message, [CallerMemberName] string memberName = null) =>
            NetEventSource.Log.HandlerMessage(
                _pool?.GetHashCode() ?? 0,    // pool ID
                GetHashCode(),                // connection ID
                _currentRequest?.GetHashCode() ?? 0,  // request ID
                memberName,                   // method name
                ToString() + ": " + message); // message
    }

    internal sealed class HttpConnectionWithFinalizer : HttpConnection
    {
        public HttpConnectionWithFinalizer(HttpConnectionPool pool, Stream stream, TransportContext transportContext) : base(pool, stream, transportContext) { }

        // This class is separated from HttpConnection so we only pay the price of having a finalizer
        // when it's actually needed, e.g. when MaxConnectionsPerServer is enabled.
        ~HttpConnectionWithFinalizer() => Dispose(disposing: false);
    }
}<|MERGE_RESOLUTION|>--- conflicted
+++ resolved
@@ -288,13 +288,8 @@
                         await WriteBytesAsync(s_httpSchemeAndDelimiter).ConfigureAwait(false);
                         await WriteAsciiStringAsync(request.RequestUri.IdnHost).ConfigureAwait(false);
                     }
-                    await WriteStringAsync(request.RequestUri.PathAndQuery).ConfigureAwait(false);
-                }
-<<<<<<< HEAD
-=======
-
-                await WriteStringAsync(request.RequestUri.GetComponents(UriComponents.PathAndQuery | UriComponents.Fragment, UriFormat.UriEscaped)).ConfigureAwait(false);
->>>>>>> 1c54785d
+                    await WriteStringAsync(request.RequestUri.GetComponents(UriComponents.PathAndQuery | UriComponents.Fragment, UriFormat.UriEscaped)).ConfigureAwait(false);
+                }
 
                 // Fall back to 1.1 for all versions other than 1.0
                 Debug.Assert(request.Version.Major >= 0 && request.Version.Minor >= 0); // guaranteed by Version class
