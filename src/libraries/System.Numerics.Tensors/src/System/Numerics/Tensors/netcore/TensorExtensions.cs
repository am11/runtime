--- conflicted
+++ resolved
@@ -2658,10 +2658,6 @@
 
                 if (dimensions.IsEmpty)
                 {
-<<<<<<< HEAD
-                    lengths = Enumerable.Reverse(tensor._lengths).ToArray();
-                    permutation = Enumerable.Range(0, tensor.Rank).Reverse().ToArray();
-=======
                     int[] tempPermutation = new int[tensor.Rank];
                     for (int i = 0; i < tensor.Rank; i++)
                     {
@@ -2670,7 +2666,6 @@
                     }
 
                     permutation = tempPermutation;
->>>>>>> bf369fd4
                 }
                 else
                 {
