﻿<?xml version="1.0" encoding="utf-8"?>
<Project ToolsVersion="12.0" xmlns="http://schemas.microsoft.com/developer/msbuild/2003" DefaultTargets="Build">
  <Import Project="$(MSBuildExtensionsPath)\$(MSBuildToolsVersion)\Microsoft.Common.props" Condition="Exists('$(MSBuildExtensionsPath)\$(MSBuildToolsVersion)\Microsoft.Common.props')" />
  
  
  <PropertyGroup>
    <!-- Work around known Dev14 bug - see
         https://connect.microsoft.com/VisualStudio/feedback/details/1000796/connect-file-uap-props-not-found-cant-build-a-portable-lib-on-vs14
    --> 
     
    <_WindowsKitBinPath>C:\Program Files (x86)\Windows Kits\8.1\bin\x86</_WindowsKitBinPath>
    <_WindowsPhoneKitBinPath>C:\Program Files (x86)\Windows Phone Kits\8.1\bin</_WindowsPhoneKitBinPath>
    <MakePriExeFullPath>$(_WindowsKitBinPath)\makepri.exe</MakePriExeFullPath>
    <MakeAppxExeFullPath>$(_WindowsKitBinPath)\makeappx.exe</MakeAppxExeFullPath>
    <SignAppxPackageExeFullPath>$(_WindowsKitBinPath)\signtool.exe</SignAppxPackageExeFullPath>
    <MakePriExtensionPath>$(_WindowsPhoneKitBinPath)\x86\MrmEnvironmentExtDl.dll</MakePriExtensionPath>
    <MakePriExtensionPath_x64>$(_WindowsPhoneKitBinPath)\x64\MrmEnvironmentExtDl.dll</MakePriExtensionPath_x64>
  </PropertyGroup>
  
  
  <PropertyGroup>
    <Configuration Condition="'$(Configuration)' == ''">Debug</Configuration>
    <Platform Condition="'$(Platform)' == ''">AnyCPU</Platform>
    <ProjectGuid>{442C5A88-29C2-4B00-B1DF-730D646D3861}</ProjectGuid>
    <ProjectTypeGuids>{786C830F-07A1-408B-BD7F-6EE04809D6DB};{FAE04EC0-301F-11D3-BF4B-00C04F79EFBC}</ProjectTypeGuids>
    <OutputType>Library</OutputType>
    <AssemblyName>System.Xml.XDocument</AssemblyName>
    <OutputPath Condition="'$(OutputPath)'==''">$(BaseOutputPath)bin\$(Configuration)\$(AssemblyName)\</OutputPath>
    <RootNamespace>System.Xml</RootNamespace>
    <TargetFrameworkVersion>v4.5</TargetFrameworkVersion>
    <TargetFrameworkProfile>Profile7</TargetFrameworkProfile>
    <FileAlignment>512</FileAlignment>
    <AllowUnsafeBlocks>false</AllowUnsafeBlocks>
    <!--BinHexDecoder contains unsafe code-->
    <ExternallyShipping>true</ExternallyShipping>
    <DefineConstants>$(DefineConstants);SILVERLIGHT;PROJECTN</DefineConstants>
    <DefaultLanguage>en-US</DefaultLanguage>
    <ImplicitlyExpandTargetFramework>False</ImplicitlyExpandTargetFramework>
  </PropertyGroup>
  <PropertyGroup Condition="'$(Configuration)|$(Platform)' == 'Debug|AnyCPU'">
    <DebugSymbols>true</DebugSymbols>
    <DefineConstants>;SILVERLIGHT;PROJECTN</DefineConstants>
    <PlatformTarget>AnyCPU</PlatformTarget>
    <CodeAnalysisRuleSet>MinimumRecommendedRules.ruleset</CodeAnalysisRuleSet>
  </PropertyGroup>
  <PropertyGroup Condition="'$(Configuration)|$(Platform)' == 'Release|AnyCPU'">
    <DefineConstants>;SILVERLIGHT;PROJECTN</DefineConstants>
    <PlatformTarget>AnyCPU</PlatformTarget>
    <CodeAnalysisRuleSet>MinimumRecommendedRules.ruleset</CodeAnalysisRuleSet>
  </PropertyGroup>
  <ItemGroup>
    <Reference Include="System.Runtime" />
    <Reference Include="System.Diagnostics.Debug" />
    <Reference Include="System.Diagnostics.Tools" />
    <Reference Include="System.Globalization" />
    <Reference Include="System.Resources.ResourceManager" />
    <Reference Include="System.Text.Encoding" />
    <Reference Include="System.Collections" />
    <!--System.Collections.Generic.Dictionary`2-->
    <Reference Include="System.IO" />
    <Reference Include="System.Runtime.Extensions" />
    <!--System.Environment.get_CurrentManagedThreadId-->
    <Reference Include="System.Threading" />
    <!--For locking-->
    <Reference Include="System.Reflection" />
    <!--Need to reimplement Type.IsInstanceOfType-->
    <Reference Include="System.Xml.ReaderWriter" />
  </ItemGroup>
  <ItemGroup>
<<<<<<< HEAD
    <Compile Include="Resources\Strings.Designer.cs">
      <AutoGen>True</AutoGen>
      <DesignTime>True</DesignTime>
      <DependentUpon>Strings.resx</DependentUpon>
    </Compile>
=======
    <Compile Include="System\Xml\Linq\BaseUriAnnotation.cs" />
    <Compile Include="System\Xml\Linq\Extensions.cs" />
    <Compile Include="System\Xml\Linq\LineInfoAnnotation.cs" />
    <Compile Include="System\Xml\Linq\LineInfoEndElementAnnotation.cs" />
    <Compile Include="System\Xml\Linq\XAttribute.cs" />
    <Compile Include="System\Xml\Linq\XCData.cs" />
    <Compile Include="System\Xml\Linq\XComment.cs" />
    <Compile Include="System\Xml\Linq\XContainer.cs" />
    <Compile Include="System\Xml\Linq\XDeclaration.cs" />
    <Compile Include="System\Xml\Linq\XDocument.cs" />
    <Compile Include="System\Xml\Linq\XDocumentType.cs" />
    <Compile Include="System\Xml\Linq\XElement.cs" />
    <Compile Include="System\Xml\Linq\XHashtable.cs" />
    <Compile Include="System\Xml\Linq\XHelper.cs" />
>>>>>>> 6f47ce38
    <Compile Include="System\Xml\Linq\XLinq.cs" />
    <Compile Include="System\Linq\Enumerable.cs" />
    <Compile Include="System\Xml\Linq\XName.cs" />
    <Compile Include="System\Xml\Linq\XNamespace.cs" />
    <Compile Include="System\Xml\Linq\XNode.cs" />
    <Compile Include="System\Xml\Linq\XNodeBuilder.cs" />
    <Compile Include="System\Xml\Linq\XNodeDocumentOrderComparer.cs" />
    <Compile Include="System\Xml\Linq\XNodeEqualityComparer.cs" />
    <Compile Include="System\Xml\Linq\XNodeReader.cs" />
    <Compile Include="System\Xml\Linq\XObject.cs" />
    <Compile Include="System\Xml\Linq\XObjectChangeAnnotation.cs" />
    <Compile Include="System\Xml\Linq\XObjectChangeEventArgs.cs" />
    <Compile Include="System\Xml\Linq\XProcessingInstruction.cs" />
    <Compile Include="System\Xml\Linq\XStreamingElement.cs" />
    <Compile Include="System\Xml\Linq\XText.cs" />
    <Compile Include="Properties\AssemblyInfo.cs" />
  </ItemGroup>
  <ItemGroup>
    <Compile Include="..\System.Xml.Common\System\SR.cs" />
  </ItemGroup>
  <ItemGroup>
    <EmbeddedResource Include="Resources\Strings.resx">
      <Generator>ResXFileCodeGenerator</Generator>
      <LastGenOutput>Strings.Designer.cs</LastGenOutput>
      <CustomToolNamespace>Resources</CustomToolNamespace>
      <SubType>Designer</SubType>
    </EmbeddedResource>
  </ItemGroup>
  <Import Project="$(MSBuildExtensionsPath32)\Microsoft\Portable\$(TargetFrameworkVersion)\Microsoft.Portable.CSharp.targets" />
</Project><|MERGE_RESOLUTION|>--- conflicted
+++ resolved
@@ -67,13 +67,11 @@
     <Reference Include="System.Xml.ReaderWriter" />
   </ItemGroup>
   <ItemGroup>
-<<<<<<< HEAD
     <Compile Include="Resources\Strings.Designer.cs">
       <AutoGen>True</AutoGen>
       <DesignTime>True</DesignTime>
       <DependentUpon>Strings.resx</DependentUpon>
     </Compile>
-=======
     <Compile Include="System\Xml\Linq\BaseUriAnnotation.cs" />
     <Compile Include="System\Xml\Linq\Extensions.cs" />
     <Compile Include="System\Xml\Linq\LineInfoAnnotation.cs" />
@@ -88,7 +86,6 @@
     <Compile Include="System\Xml\Linq\XElement.cs" />
     <Compile Include="System\Xml\Linq\XHashtable.cs" />
     <Compile Include="System\Xml\Linq\XHelper.cs" />
->>>>>>> 6f47ce38
     <Compile Include="System\Xml\Linq\XLinq.cs" />
     <Compile Include="System\Linq\Enumerable.cs" />
     <Compile Include="System\Xml\Linq\XName.cs" />
