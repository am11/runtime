<?xml version="1.0" encoding="utf-8"?>
<Project ToolsVersion="12.0" DefaultTargets="Build" xmlns="http://schemas.microsoft.com/developer/msbuild/2003">
  <!--
    Common files don't take part in the root src\tests\Directory.Build.targets
    This file prevents them from including it as it gets included in its place
    If they ever need to take part, we can conditionally include them as documented
    here https://docs.microsoft.com/en-us/visualstudio/msbuild/customize-your-build#directorybuildprops-and-directorybuildtargets
  -->
  <Import Project="$(MSBuildThisFileDirectory)/Common/disableversioncheck.targets"
          Condition="'$(DisableVersionCheckImported)' != 'true'" />

  <!-- Default priority building values. -->
  <PropertyGroup>
    <DisableProjectBuild Condition="'$(IsMergedTestRunnerAssembly)' == 'true' and $(BuildAsStandalone)">true</DisableProjectBuild>
    <OutputType Condition="('$(IsMergedTestRunnerAssembly)' == 'true' and !$(BuildAsStandalone)) or '$(RequiresProcessIsolation)' == 'true'">Exe</OutputType>

    <CLRTestKind Condition="'$(CLRTestKind)' == '' and '$(OutputType)' == 'Exe'">BuildAndRun</CLRTestKind>
    <CLRTestKind Condition="'$(CLRTestKind)' == ''">BuildOnly</CLRTestKind>
    <CLRTestPriority Condition="'$(CLRTestPriority)' == ''">0</CLRTestPriority>

    <!-- Merged test runner assemblies might not have any non-generated sources, and that's okay -->
    <NoWarn Condition="'$(IsMergedTestRunnerAssembly)' == 'true'">$(NoWarn);CS2008</NoWarn>
    <Crossgen2Supported Condition="'$(RuntimeFlavor)' == 'coreclr' and '$(TestBuildMode)' != 'nativeaot'">true</Crossgen2Supported>
  </PropertyGroup>

  <!-- All CLRTests need to be of a certain "kind". These kinds are enumerated below.
  By default all tests are BuildAndRun. This means that the build system will Build them
  and construct a run-batch-script for them. -->
  <Choose>
    <When Condition=" '$(CLRTestKind)'=='SharedLibrary'">
      <PropertyGroup>
        <_CLRTestCompilesSource>true</_CLRTestCompilesSource>
        <_CLRTestNeedsToRun>false</_CLRTestNeedsToRun>
        <GenerateRunScript>false</GenerateRunScript>
        <_CLRTestBuildsExecutable>false</_CLRTestBuildsExecutable>
      </PropertyGroup>
    </When>
    <When Condition=" '$(CLRTestKind)'=='BuildAndRun' ">
      <PropertyGroup>
        <GenerateRunScript>true</GenerateRunScript>
        <_CLRTestNeedsToRun>true</_CLRTestNeedsToRun>
        <_CLRTestCompilesSource>true</_CLRTestCompilesSource>
        <_CLRTestBuildsExecutable>true</_CLRTestBuildsExecutable>
      </PropertyGroup>
    </When>
    <When Condition=" '$(CLRTestKind)'=='BuildOnly'">
      <PropertyGroup>
        <_CLRTestNeedsToRun>false</_CLRTestNeedsToRun>
        <GenerateRunScript>false</GenerateRunScript>
        <_CLRTestCompilesSource>true</_CLRTestCompilesSource>
        <_CLRTestBuildsExecutable>true</_CLRTestBuildsExecutable>
      </PropertyGroup>
    </When>
    <When Condition=" '$(CLRTestKind)'=='RunOnly' ">
      <PropertyGroup>
        <GenerateRunScript>true</GenerateRunScript>
        <SkipSigning>true</SkipSigning>
        <_CLRTestBuildsExecutable>false</_CLRTestBuildsExecutable>
        <_CLRTestNeedsToRun>true</_CLRTestNeedsToRun>
        <_CLRTestCompilesSource>false</_CLRTestCompilesSource>
      </PropertyGroup>
    </When>
  </Choose>

  <PropertyGroup>
    <_CLRTestNeedsProjectToRun>false</_CLRTestNeedsProjectToRun>
    <_CLRTestNeedsProjectToRun Condition=" '$(_CLRTestNeedsToRun)' and '!$(_CLRTestBuildsExecutable)' ">true</_CLRTestNeedsProjectToRun>
  </PropertyGroup>

  <PropertyGroup>
    <!-- Since bug in Roslyn for Linux empty DebugType property leads to build failure. See issue Roslyn@20343 -->
    <DebugType Condition=" '$(DebugType)' == '' and '$(RunningOnUnix)' == 'true' ">None</DebugType>
    <TestLibraryProjectPath>$(RepoRoot)\src\tests\Common\CoreCLRTestLibrary\CoreCLRTestLibrary.csproj</TestLibraryProjectPath>
  </PropertyGroup>

  <ItemGroup>
    <ProjectReference Include="$(TestLibraryProjectPath)" Condition="'$(IsMergedTestRunnerAssembly)' == 'true'" />
  </ItemGroup>

  <!--
  If it needs ProjectToRun, turn the project into a ProjectReference so it gets built
  -->
  <ItemGroup Condition=" $(_CLRTestNeedsProjectToRun) ">
    <ProjectReference Include="$(CLRTestProjectToRun)">
      <Private>false</Private>
    </ProjectReference>
  </ItemGroup>

  <PropertyGroup Condition="'$(RequiresCodeFlowEnforcement)' == 'true'">
    <CLRTestTargetUnsupported Condition="'$(UseCodeFlowEnforcement)' != 'true'">true</CLRTestTargetUnsupported>
  </PropertyGroup>

  <!-- Determine if this project should be built or not -->
  <PropertyGroup>
    <BuildAllProjects Condition="'$(BuildAllProjects)' == ''">false</BuildAllProjects>
    <_WillCLRTestProjectBuild Condition="'$(_WillCLRTestProjectBuild)' == ''">false</_WillCLRTestProjectBuild>
    <_WillCLRTestProjectBuild Condition="'$(BuildAllProjects)' != 'true'">true</_WillCLRTestProjectBuild>
    <_WillCLRTestProjectBuild Condition="'$(BuildAllProjects)' == 'true' And '$(CLRTestPriority)' &lt;= '$(CLRTestPriorityToBuild)'">true</_WillCLRTestProjectBuild>
    <_WillCLRTestProjectBuild Condition="'$(CLRTestBuildAllTargets)' != 'allTargets' And '$(CLRTestTargetUnsupported)' == 'true'">false</_WillCLRTestProjectBuild>
    <_WillCLRTestProjectBuild Condition="'$(DisableProjectBuild)' == 'true'">false</_WillCLRTestProjectBuild>
    <_WillCLRTestProjectBuild Condition="'$(NativeAotIncompatible)' == 'true' and '$(TestBuildMode)' == 'nativeaot'">false</_WillCLRTestProjectBuild>
    <_WillCLRTestProjectBuild Condition="'$(RuntimeFlavor)' == 'mono' And '$(AlwaysUseCrossgen2)' == 'true'">false</_WillCLRTestProjectBuild>
  </PropertyGroup>
  <PropertyGroup>
    <_CopyNativeProjectBinaries Condition="'$(__CopyNativeTestBinaries)' != '1'">$(__CopyNativeProjectsAfterCombinedTestBuild)</_CopyNativeProjectBinaries>
    <_CopyNativeProjectBinaries Condition="'$(_WillCLRTestProjectBuild)' != 'true'">false</_CopyNativeProjectBinaries>
    <_CopyNativeProjectBinaries Condition="'$(_CopyNativeProjectBinaries)' == ''">true</_CopyNativeProjectBinaries>
  </PropertyGroup>

  <!-- We enable auto-unification of assembly references after importing the common targets.  Binding redirects are not needed
       for coreclr since it auto-unifies, so the warnings we get without this setting are just noise -->
  <PropertyGroup>
    <AutoUnifyAssemblyReferences>true</AutoUnifyAssemblyReferences>
  </PropertyGroup>

  <!-- Project language -->
  <!-- TODO: This might just be the Language property -->
  <PropertyGroup Condition="'$(ProjectLanguage)' == ''">
    <ProjectLanguage Condition="'$(MSBuildProjectExtension)' == '.ilproj' OR '$(Language)' == 'IL'">IL</ProjectLanguage>
    <ProjectLanguage Condition="'$(MSBuildProjectExtension)' == '.csproj' OR '$(Language)' == 'C#' OR '$(ProjectLanguage)'==''">CSharp</ProjectLanguage>

    <SkipImportILTargets Condition="'$(CLRTestPriority)' &gt; '$(CLRTestPriorityToBuild)'">true</SkipImportILTargets>
    <SkipImportILTargets Condition="'$(CLRTestBuildAllTargets)' != '' And '$(CLRTestNeedTarget)' != '$(CLRTestBuildAllTargets)'">true</SkipImportILTargets>
  </PropertyGroup>

  <Target Name="CopyNativeProjectBinaries" Condition="'$(_CopyNativeProjectBinaries)' == 'true'">
    <ItemGroup Condition="'$(UseVisualStudioNativeBinariesLayout)' == 'true'">
      <NativeProjectBinaries Include="$(NativeProjectOutputFolder)\*.*" />
    </ItemGroup>
    <ItemGroup Condition="'$(UseVisualStudioNativeBinariesLayout)' != 'true'">
      <!-- ############################################################### -->
      <!-- The following is required because the single configuration      -->
      <!-- generators, unlike multi-configuration generators,              -->
      <!-- do not place the binaries built into a separate                 -->
      <!-- Debug/Checked/Release directory. Therefore we must filter       -->
      <!-- the folder to only include dynamic libraries, static libraries  -->
      <!--  and executables.                                               -->
      <!--                                                                 -->
      <!-- Please take care when modifying the following lines of code.    -->
      <!-- ############################################################### -->

      <!-- Include everything and then filter. -->
      <NativeProjectBinariesMatched Include="$(NativeProjectOutputFolder)\**\*.*" />

      <!-- Filter executables on unix -->
      <NativeProjectBinariesExeFilter Condition="'%(Extension)' == ''" Include="@(NativeProjectBinariesMatched)" />

      <!-- Filter executables on Windows -->
      <NativeProjectBinariesExeFilter Condition="'%(Extension)' == '.exe'" Include="@(NativeProjectBinariesMatched)" />

      <!-- Filter manifest/data files on Windows -->
      <NativeProjectBinariesManifestFilter Condition="'%(Extension)' == '.manifest'" Include="@(NativeProjectBinariesMatched)" />
      <NativeProjectBinariesManifestFilter Condition="'%(Extension)' == '.tlb'" Include="@(NativeProjectBinariesMatched)" />

      <!-- Filter out the *Make* files -->
      <NativeProjectBinariesExeFilterRemovedMakeFile Condition="'%(FileName)' != 'Makefile'" Include="@(NativeProjectBinariesExeFilter)" />

      <!-- Filter .dylib files for OSX -->
      <NativeProjectBinariesDyLibFilter Condition="'%(Extension)' == '.dylib'" Include="@(NativeProjectBinariesMatched)" />

      <!-- Filter .so files for Linux -->
      <NativeProjectBinariesDyLibFilter Condition="'%(Extension)' == '.so'" Include="@(NativeProjectBinariesMatched)" />

      <!-- Filter static lib files for Unix -->
      <NativeProjectBinariesStaticLibFilter Condition="'%(Extension)' == '.a'" Include="@(NativeProjectBinariesMatched)" />

      <!-- Filter dynamic lib files for Windows -->
      <NativeProjectBinariesDyLibFilter Condition="'%(Extension)' == '.dll'" Include="@(NativeProjectBinariesMatched)" />

      <!-- Filter symbol files for Windows -->
      <NativeProjectsBinariesSymbolsFilter Condition="'%(Extension)' == '.pdb'" Include="@(NativeProjectBinariesMatched)" />

      <!-- Filter static lib files for Windows -->
      <NativeProjectBinariesStaticLibFilter Condition="'%(Extension)' == '.lib'" Include="@(NativeProjectBinariesMatched)" />

      <!-- Filter .dex and .jar files for Android -->
      <NativeProjectBinariesJavaLibFilter Condition="'%(Extension)' == '.dex'" Include="@(NativeProjectBinariesMatched)" />
      <NativeProjectBinariesJavaLibFilter Condition="'%(Extension)' == '.jar'" Include="@(NativeProjectBinariesMatched)" />

      <!-- Merge the filtered lists -->
      <NativeProjectBinaries Include="@(NativeProjectBinariesExeFilterRemovedMakeFile)" />
      <NativeProjectBinaries Include="@(NativeProjectBinariesDyLibFilter)" />
      <NativeProjectBinaries Include="@(NativeProjectBinariesStaticLibFilter)" />
      <NativeProjectBinaries Include="@(NativeProjectsBinariesSymbolsFilter)" />
      <NativeProjectBinaries Include="@(NativeProjectBinariesManifestFilter)" />
      <NativeProjectBinaries Include="@(NativeProjectBinariesJavaLibFilter)" />
    </ItemGroup>

     <!-- There are currently no native project binaries on wasm or Android -->
     <Error  Text="The native project files are missing in $(NativeProjectOutputFolder) please run build from the root of the repo at least once"
             Condition="'@(NativeProjectBinaries)' == '' And '$(TargetOS)' != 'browser' And '$(TargetOS)' != 'android' And '$(TargetOS)' != 'ios' And '$(TargetOS)' != 'iossimulator'"/>

     <Copy
        SourceFiles="@(NativeProjectBinaries)"
        DestinationFiles="@(NativeProjectBinaries -> '$(OutDir)%(Filename)%(Extension)')"
        SkipUnchangedFiles="$(SkipCopyUnchangedFiles)"
        OverwriteReadOnlyFiles="$(OverwriteReadOnlyFiles)"
        Retries="$(CopyRetryCount)"
        RetryDelayMilliseconds="$(CopyRetryDelayMilliseconds)"
        UseHardlinksIfPossible="$(CreateHardLinksForCopyFilesToOutputDirectoryIfPossible)">
        <Output TaskParameter="DestinationFiles" ItemName="FileWrites" />
     </Copy>
  </Target>

  <Target Name="ResolveCMakeNativeProjectReference"
          Condition="'@(CMakeProjectReference)' != ''"
          BeforeTargets="ConsolidateNativeProjectReference;BeforeResolveReferences;BeforeClean" >
     <ItemGroup>
        <NativeProjectReference Include="%(CMakeProjectReference.Identity)" Condition="$([System.String]::Copy(%(CMakeProjectReference.FileName)).ToUpper()) == 'CMAKELISTS'" />
        <NativeProjectReferenceNormalized Include="@(NativeProjectReference -> '%(FullPath)')" />
     </ItemGroup>
  </Target>

  <Target Name="ConsolidateNativeProjectReference"
          Condition="'$(_CopyNativeProjectBinaries)' == 'true'"
          BeforeTargets="Build" >
     <ItemGroup Condition="'@(NativeProjectReferenceNormalized)' != ''">
        <NativeProjectOutputFoldersToCopy Include="$([System.String]::Copy('%(NativeProjectReferenceNormalized.RelativeDir)').Replace($(TestSourceDir),$(__NativeTestIntermediatesDir)\))" Condition="'$(UseVisualStudioNativeBinariesLayout)' != 'true'" />
        <NativeProjectOutputFoldersToCopy Include="$([System.String]::Copy('%(NativeProjectReferenceNormalized.RelativeDir)').Replace($(TestSourceDir),$(__NativeTestIntermediatesDir)\))$(Configuration)\" Condition="'$(UseVisualStudioNativeBinariesLayout)' == 'true'" />
     </ItemGroup>

    <Message Text= "Full native project references are :%(NativeProjectReferenceNormalized.Identity)" />
    <Message Text= "Native binaries will be copied from :%(NativeProjectOutputFoldersToCopy.Identity)" />

    <MSBuild Projects="$(MSBuildProjectFile)" Targets="CopyNativeProjectBinaries" Properties="NativeProjectOutputFolder=%(NativeProjectOutputFoldersToCopy.Identity)" Condition="'@(NativeProjectReference)' != ''" />

    <MSBuild Projects="@(ProjectReference)"
        Targets="CopyAllNativeProjectReferenceBinaries"
        Condition="'$(IsMergedTestRunnerAssembly)' == 'true'"
        BuildInParallel="true" />
  </Target>

  <Target Name="CopyAllNativeProjectReferenceBinaries"
          DependsOnTargets="ResolveCMakeNativeProjectReference;ConsolidateNativeProjectReference"
          BeforeTargets="Build">

    <ItemGroup Condition="'$(IsMergedTestRunnerAssembly)' == 'true'">
      <OutOfProcessTestMarkers Include="$(OutDir)/../**/*.OutOfProcessTest" />
      <OutOfProcessTestFolders Include="$([MSBuild]::NormalizePath('$([System.IO.Path]::GetDirectoryName('%(OutOfProcessTestMarkers.FullPath)'))'))" Condition="'@(OutOfProcessTestMarkers)' != ''" />
      <MergedWrapperReferenceFolders Include="@(ProjectReference->'$([MSBuild]::NormalizePath('$([System.IO.Path]::GetFullPath('%(ProjectReference.Identity)/..', '$(OutDir)/..'))/%(ProjectReference.FileName)'))')" />
      <!-- Don't copy out-of-process test components to the merged wrapper output folder -->
      <MergedWrapperReferenceFolders Remove="@(OutOfProcessTestFolders)" />
      <!-- For merged project wrappers, include native libraries in all project references -->
      <MergedWrapperReferenceFiles Include="%(MergedWrapperReferenceFolders.Identity)/*$(LibSuffix)" Condition="'@(MergedWrapperReferenceFolders)' != ''" />
    </ItemGroup>
    <Copy SourceFiles="@(MergedWrapperReferenceFiles)"
        DestinationFiles="@(MergedWrapperReferenceFiles->'$(OutDir)/%(FileName)%(Extension)')"
        SkipUnchangedFiles="true"
        Condition="'@(MergedWrapperReferenceFiles)' != ''"
        />
  </Target>

  <!-- Build shell or command scripts whenever we copy native binaries -->
  <Import Project="$(MSBuildThisFileDirectory)Common\CLRTest.Execute.targets" />
  <Target Name="CreateExecuteScript"
          BeforeTargets="Build;CopyAllNativeProjectReferenceBinaries"
          Condition="'$(CLRTestBuildAllTargets)' != 'allTargets' And '$(GenerateRunScript)' != 'false' And ('$(_WillCLRTestProjectBuild)' == 'true')"
          DependsOnTargets="GenerateExecutionScriptsInternal" />

  <Target Name="UpdateReferenceItems"
          BeforeTargets="BeforeResolveReferences"
  >
   <MSBuild Projects="$(MSBuildProjectFullPath)"
            Targets="GetLiveRefAssemblies">
    <Output TaskParameter="TargetOutputs" ItemName="Reference" />
   </MSBuild>

    <ItemGroup>
      <Reference Include="$(TargetingPackPath)/*.dll" >
        <Private>false</Private>
      </Reference>
    </ItemGroup>

  </Target>

  <Target Name="GetLiveRefAssemblies" Returns="@(LibrariesRefAssembliesDlls)"
          DependsOnTargets="ResolveLibrariesRefAssembliesFromLocalBuild">
    <ItemGroup>
      <LibrariesRefAssembliesDlls Include="@(LibrariesRefAssemblies)" Condition="'%(Extension)' == '.dll'" Private="false" />
    </ItemGroup>
  </Target>

  <Target Name="ConvertCountOfStressMarkersToListPhase1" BeforeTargets="ConvertCountOfStressMarkersToListPhase1">
    <PropertyGroup>
      <SequenceOfSemicolons>$([System.String]::new(';',10))</SequenceOfSemicolons>
    </PropertyGroup>
  </Target>

  <Target Name="GenerateMarkerFiles" BeforeTargets="AssignTargetPaths">
    <PropertyGroup Condition="'$(NumberOfStripesToUseInStress)' == '' and '$(IsMergedTestRunnerAssembly)' == 'true'">
      <NumberOfStripesToUseInStress>1</NumberOfStripesToUseInStress> <!-- Set a custom number of stripes in stress to allow very large merged groups to function in the presence of GCStress -->
    </PropertyGroup>

    <!-- Generate a set of stress marker files to be used in stress scenarios in CI runs -->
    <ItemGroup Condition="'$(NumberOfStripesToUseInStress)' != '' and '$(IsMergedTestRunnerAssembly)' == 'true'">
      <SequenceOfIntegers Include="0"/>
      <SequenceOfIntegers Include="1"/>
      <SequenceOfIntegers Include="2"/>
      <SequenceOfIntegers Include="3"/>
      <SequenceOfIntegers Include="4"/>
      <SequenceOfIntegers Include="5"/>
      <SequenceOfIntegers Include="6"/>
      <SequenceOfIntegers Include="7"/>
      <SequenceOfIntegers Include="8"/>
      <SequenceOfIntegers Include="9"/>
      <SequenceOfIntegers Include="10"/>
      <SequenceOfIntegers Include="11"/>
      <SequenceOfIntegers Include="12"/>
      <SequenceOfIntegers Include="13"/>
      <SequenceOfIntegers Include="14"/>
      <SequenceOfIntegers Include="15"/>
      <SequenceOfIntegers Include="16"/>
      <SequenceOfIntegers Include="17"/>
      <SequenceOfIntegers Include="18"/>
      <SequenceOfIntegers Include="19"/>
      <SequenceOfIntegers Include="20"/>
      <SequenceOfIntegers Include="21"/>
      <SequenceOfIntegers Include="22"/>
      <SequenceOfIntegers Include="23"/>
      <SequenceOfIntegers Include="24"/>
      <SequenceOfIntegers Include="25"/>
      <SequenceOfIntegers Include="26"/>
      <SequenceOfIntegers Include="27"/>
      <SequenceOfIntegers Include="28"/>
      <SequenceOfIntegers Include="29"/>
      <SequenceOfIntegers Include="20"/>
      <SequenceOfIntegers Include="31"/>
      <SequenceOfIntegers Include="32"/>
      <SequenceOfIntegers Include="33"/>
      <SequenceOfIntegers Include="34"/>
      <SequenceOfIntegers Include="35"/>
      <SequenceOfIntegers Include="36"/>
      <SequenceOfIntegers Include="37"/>
      <SequenceOfIntegers Include="38"/>
      <SequenceOfIntegers Include="39"/>
      <SequenceOfIntegers Include="40"/>
      <SequenceOfIntegers Include="41"/>
      <SequenceOfIntegers Include="42"/>
      <SequenceOfIntegers Include="43"/>
      <SequenceOfIntegers Include="44"/>
      <SequenceOfIntegers Include="45"/>
      <SequenceOfIntegers Include="46"/>
      <SequenceOfIntegers Include="47"/>
      <SequenceOfIntegers Include="48"/>
      <SequenceOfIntegers Include="49"/>
      <SequenceOfIntegers Include="50"/>
      <SequenceOfIntegers Include="51"/>
      <SequenceOfIntegers Include="52"/>
      <SequenceOfIntegers Include="53"/>
      <SequenceOfIntegers Include="54"/>
      <SequenceOfIntegers Include="55"/>
      <SequenceOfIntegers Include="56"/>
      <SequenceOfIntegers Include="57"/>
      <SequenceOfIntegers Include="58"/>
      <SequenceOfIntegers Include="59"/>
      <SequenceOfIntegers Include="60"/>
      <SequenceOfIntegers Include="61"/>
      <SequenceOfIntegers Include="62"/>
      <SequenceOfIntegers Include="63"/>
      <SequenceOfIntegers Include="64"/>
      <SequenceOfIntegers Include="65"/>
      <SequenceOfIntegers Include="66"/>
      <SequenceOfIntegers Include="67"/>
      <SequenceOfIntegers Include="68"/>
      <SequenceOfIntegers Include="69"/>
      <SequenceOfIntegers Include="70"/>
      <SequenceOfIntegers Include="71"/>
      <SequenceOfIntegers Include="72"/>
      <SequenceOfIntegers Include="73"/>
      <SequenceOfIntegers Include="74"/>
      <SequenceOfIntegers Include="75"/>
      <SequenceOfIntegers Include="76"/>
      <SequenceOfIntegers Include="77"/>
      <SequenceOfIntegers Include="78"/>
      <SequenceOfIntegers Include="79"/>
      <SequenceOfIntegers Include="80"/>
      <SequenceOfIntegers Include="81"/>
      <SequenceOfIntegers Include="82"/>
      <SequenceOfIntegers Include="83"/>
      <SequenceOfIntegers Include="84"/>
      <SequenceOfIntegers Include="85"/>
      <SequenceOfIntegers Include="86"/>
      <SequenceOfIntegers Include="87"/>
      <SequenceOfIntegers Include="88"/>
      <SequenceOfIntegers Include="89"/>
      <SequenceOfIntegers Include="90"/>
      <SequenceOfIntegers Include="91"/>
      <SequenceOfIntegers Include="92"/>
      <SequenceOfIntegers Include="93"/>
      <SequenceOfIntegers Include="94"/>
      <SequenceOfIntegers Include="95"/>
      <SequenceOfIntegers Include="96"/>
      <SequenceOfIntegers Include="97"/>
      <SequenceOfIntegers Include="98"/>
      <SequenceOfIntegers Include="99"/>

      <MarkerFileIntegerSequence Include="@(SequenceOfIntegers)" Condition="%(Identity)&lt;$(NumberOfStripesToUseInStress)" />
      <MarkerFile Include="@(MarkerFileIntegerSequence->'$(IntermediateOutputPath)\$(MSBuildProjectName).MergedTestAssembly.%(Identity).$(NumberOfStripesToUseInStress).MergedTestAssemblyForStress')">
        <Type>MergedStressTestAssembly</Type>
      </MarkerFile>
    </ItemGroup>
    <Error Condition="'$(NumberOfStripesToUseInStress)' != '' and $(NumberOfStripesToUseInStress)&gt;99" Text="Attempt to split into too many stripes. Either reduce stripe count, or add more entries to SequenceOfIntegers" />

    <ItemGroup>
      <Content Include="$(AssemblyName).reflect.xml" Condition="Exists('$(AssemblyName).reflect.xml')" CopyToOutputDirectory="PreserveNewest" />
      <MarkerFile Include="$(IntermediateOutputPath)\$(MSBuildProjectName).MergedTestAssembly" Condition="'$(IsMergedTestRunnerAssembly)' == 'true'">
        <Type>MergedTestAssembly</Type>
      </MarkerFile>
      <MarkerFile Include="$(IntermediateOutputPath)\$(AssemblyName).NoMonoAot" Condition="'$(MonoAotIncompatible)' == 'true'">
        <Type>NoMonoAot</Type>
      </MarkerFile>
      <Content Include="@(MarkerFile)" CopyToOutputDirectory="PreserveNewest" />
    </ItemGroup>

     <Copy SourceFiles="$(AssemblyName).reflect.xml"
           DestinationFolder="$(OutputPath)"
       Condition="Exists('$(AssemblyName).reflect.xml')"/>

    <WriteLinesToFile
        Condition="'@(MarkerFile)' != ''"
        File="%(Identity)"
        Lines="%(Type)"
        Overwrite="true"
        WriteOnlyWhenDifferent="true" />

    <!-- We don't want the out-of-process test marker file to be included in referencing projects, so we don't include it as content. -->
    <WriteLinesToFile
        Condition="'$(RequiresProcessIsolation)' == 'true' and '$(BuildAsStandalone)' != 'true'"
        File="$(OutputPath)\$(AssemblyName).OutOfProcessTest"
        Lines="OutOfProcessTest"
        Overwrite="true"
        WriteOnlyWhenDifferent="true" />
  </Target>

  <PropertyGroup>
    <ProjectAssetsFile>$(BaseOutputPath)\packages\Common\test_dependencies\test_dependencies\project.assets.json</ProjectAssetsFile>
  </PropertyGroup>
  <Import Project="$(BaseOutputPath)\packages\Common\test_dependencies\test_dependencies\test_dependencies.*.targets" />


  <PropertyGroup>
    <DisableImplicitFrameworkReferences>true</DisableImplicitFrameworkReferences>
  </PropertyGroup>

  <PropertyGroup>
    <IncludeOOBLibraries>true</IncludeOOBLibraries>
  </PropertyGroup>

  <ItemGroup>
    <KnownFrameworkReference Remove="Microsoft.AspNetCore.App" />
    <KnownFrameworkReference Remove="Microsoft.WindowsDesktop.App" />
  </ItemGroup>

<<<<<<< HEAD
  <Target Name="CopyDependencyToCoreRoot"
          DependsOnTargets="ResolveAssemblyReferences;ResolveRuntimeFilesFromLocalBuild">

    <!--
      Publish crossgen2 on supported platforms.
      Publish to a temp directory to avoid msbuild glob computation problems.
    -->
    <MakeDir Directories="$(CORE_ROOT)" />

    <MSBuild Condition="'$(Crossgen2Supported)' == 'true'"
      Targets="Restore;Publish"
      BuildInParallel="true"
      Properties="PublishDir=$(CORE_ROOT)\..\crossgen2"
      Projects="$(InstallerProjectRoot)pkg\sfx\Microsoft.NETCore.App\Microsoft.NETCore.App.Crossgen2.sfxproj" />

    <ItemGroup>
      <RunTimeDependencyExclude Include="$(CORE_ROOT)\**\*.*"  />
      <RunTimeDependencyExcludeFiles Include="@(RunTimeDependencyExclude -> '%(FileName)%(Extension)')" />
      <RunTimeDependencyExcludeFiles Include="@(RunTimeDependencyExclude -> '%(FileName).ni%(Extension)')" />
      <RunTimeDependencyExcludeFiles Include="@(RunTimeDependencyExclude -> '%(FileName).pdb')" />

      <AllResolvedRuntimeDependencies Include="@(RuntimeCopyLocalItems -> '%(FileName)%(Extension)');@(NativeCopyLocalItems -> '%(FileName)%(Extension)')">
        <File>%(Identity)</File>
      </AllResolvedRuntimeDependencies>

      <RunTimeDependencyCopyLocalFile Include="@(AllResolvedRuntimeDependencies)"  Exclude="@(RunTimeDependencyExcludeFiles)"/>
      <RunTimeDependencyCopyLocal Include="@(RunTimeDependencyCopyLocalFile -> '%(File)')"  />
      <RunTimeDependencyCopyLocal Include="$(TargetingPackPath)/*" />
      <RunTimeDependencyCopyLocal Include="$(TargetingPackPath)/xunit.*" TargetDir="xunit/" />
    </ItemGroup>

    <ItemGroup>
      <RunTimeArtifactsExcludeFiles Include="PDB/createdump.pdb" />
      <RunTimeArtifactsExcludeFiles Include="PDB/linuxonjit.pdb" />
      <RunTimeArtifactsExcludeFiles Include="PDB/mcs.pdb" />
      <RunTimeArtifactsExcludeFiles Include="PDB/mscordaccore.pdb" />
      <RunTimeArtifactsExcludeFiles Include="PDB/mscordbi.pdb" />
      <RunTimeArtifactsExcludeFiles Include="PDB/mscorrc.pdb" />
      <RunTimeArtifactsExcludeFiles Include="PDB/protononjit.pdb" />
      <RunTimeArtifactsExcludeFiles Include="PDB/superpmi.pdb" />
      <RunTimeArtifactsExcludeFiles Include="PDB/superpmi-shim-collector.pdb" />
      <RunTimeArtifactsExcludeFiles Include="PDB/superpmi-shim-counter.pdb" />
      <RunTimeArtifactsExcludeFiles Include="PDB/superpmi-shim-simple.pdb" />
    </ItemGroup>

    <ItemGroup Condition="'$(MinimalCoreRoot)' == 'true'">
      <RunTimeArtifactsExcludeFiles Include="PDB/ilasm.pdb" />
      <RunTimeArtifactsExcludeFiles Include="PDB/ildasm.pdb" />
    </ItemGroup>

    <ItemGroup>
      <RunTimeArtifactsIncludeFolders Include="/" />

      <!-- Used by the Crossgen comparison job -->
      <RunTimeArtifactsIncludeFolders Include="IL/" />

      <!-- Used for capturing symbolic stack traces using Watson -->
      <RunTimeArtifactsIncludeFolders Include="PDB/" />

      <!-- Used by the coreroot_determinism test -->
      <RunTimeArtifactsIncludeFolders Include="R2RTest/">
        <IncludeSubFolders>True</IncludeSubFolders>
      </RunTimeArtifactsIncludeFolders>

      <!-- Used by disasm output verification tests -->
      <RunTimeArtifactsIncludeFolders Include="SuperFileCheck/">
        <IncludeSubFolders>True</IncludeSubFolders>
      </RunTimeArtifactsIncludeFolders>

      <!-- XUnit runner harness assemblies that we don't want to mix in with the framework in Core_Root -->
      <RunTimeArtifactsIncludeFolders Include="xunit/" />
    </ItemGroup>

    <ItemGroup>
      <!-- Add binary dependencies to copy-local items -->
      <RunTimeDependencyCopyLocal
          Condition="'%(RuntimeArtifactsIncludeFolders.IncludeSubFolders)' != 'True'"
          Include="$(CoreCLRArtifactsPath)%(RunTimeArtifactsIncludeFolders.Identity)*"
          Exclude="@(RunTimeArtifactsExcludeFiles -> '$(CoreCLRArtifactsPath)%(Identity)')"
          TargetDir="%(RunTimeArtifactsIncludeFolders.Identity)" />

      <RunTimeDependencyCopyLocal
          Condition="'%(RuntimeArtifactsIncludeFolders.IncludeSubFolders)' == 'True'"
          Include="$(CoreCLRArtifactsPath)%(RunTimeArtifactsIncludeFolders.Identity)**\*"
          Exclude="@(RunTimeArtifactsExcludeFiles -> '$(CoreCLRArtifactsPath)%(Identity)')"
          TargetDir="%(RunTimeArtifactsIncludeFolders.Identity)" />
    </ItemGroup>

    <ItemGroup Condition="'$(TargetArchitecture)' == 'wasm'">
        <RunTimeDependencyCopyLocal
          Include="@(RuntimeFiles)"
          TargetDir="runtimepack/native/"/>

        <!-- This throws everything in 'native', include many non-native assemblies.
             This is done because LibrariesRuntimeFiles includes some .js files that
             WasmAppBuilder expects in native/-->
        <RunTimeDependencyCopyLocal
          Include="@(LibrariesRuntimeFiles)"
          TargetDir="runtimepack/native/"/>

       <RunTimeDependencyCopyLocal
          Include="$(ArtifactsDir)\TargetingPack\**"
          TargetDir="TargetingPack/"/>

        <!-- Wasm App Builder always builds in Debug -->
        <RunTimeDependencyCopyLocal
          Include="$(ArtifactsBinDir)\WasmAppBuilder\Debug\$(NetCoreAppToolCurrent)\**"
          TargetDir="WasmAppBuilder/"/>

        <!-- MonoAOTCompiler always builds in Debug -->
        <RunTimeDependencyCopyLocal
          Include="$(ArtifactsBinDir)\MonoAOTCompiler\Debug\$(NetCoreAppToolCurrent)\**"
          TargetDir="MonoAOTCompiler/"/>

        <!-- MonoTargetsTasks always builds in Debug -->
        <RunTimeDependencyCopyLocal
          Include="$(ArtifactsBinDir)\MonoTargetsTasks\Debug\$(NetCoreAppToolCurrent)\**"
          TargetDir="MonoTargetsTasks/"/>

        <RunTimeDependencyCopyLocal
          Include="$(RepoRoot)\src\tests\Common\wasm-test-runner\WasmTestRunner.proj"
          TargetDir="wasm-test-runner/"/>

        <RunTimeDependencyCopyLocal
          Include="$(MonoProjectRoot)\wasm\test-main.js"
          TargetDir="runtime-test/"/>

        <RunTimeDependencyCopyLocal
          Include="$(MonoProjectRoot)\wasm\build\*"
          TargetDir="build/"/>
    </ItemGroup>

    <Copy
      SourceFiles="@(RunTimeDependencyCopyLocal)"
      DestinationFiles="@(RunTimeDependencyCopyLocal -> '$(CORE_ROOT)\%(TargetDir)%(RecursiveDir)%(Filename)%(Extension)')"
      SkipUnchangedFiles="$(SkipCopyUnchangedFiles)"
      OverwriteReadOnlyFiles="$(OverwriteReadOnlyFiles)"
      Retries="$(CopyRetryCount)"
      RetryDelayMilliseconds="$(CopyRetryDelayMilliseconds)"
      UseHardlinksIfPossible="$(CreateHardLinksForCopyFilesToOutputDirectoryIfPossible)">
      <Output TaskParameter="DestinationFiles" ItemName="FileWrites" />
    </Copy>

  </Target>

=======
>>>>>>> 42687a97
  <Target Name="GetProjectsWithDisabledBuild" Returns="@(ProjectWithDisabledBuild)">
    <ItemGroup Condition="'$(_WillCLRTestProjectBuild)' != 'true'">
      <ProjectWithDisabledBuild Include="$(MSBuildProjectFullPath)" />
    </ItemGroup>
  </Target>

  <Target Name="GetRequiresProcessIsolation" Returns="@(ProjectRequiringProcessIsolation)">
    <ItemGroup Condition="'$(RequiresProcessIsolation)' == 'true'">
      <ProjectRequiringProcessIsolation Include="$(MSBuildProjectFullPath)" />
    </ItemGroup>
  </Target>

  <Target Name="DiscoverProcessIsolatedTestProjectReferences" BeforeTargets="AssignProjectConfiguration" Condition="'$(IsMergedTestRunnerAssembly)' == 'true'">
    <MSBuild Projects="@(ProjectReference)" Targets="GetRequiresProcessIsolation" SkipNonexistentTargets="true">
      <Output TaskParameter="TargetOutputs" ItemName="ReferencedProjectRequiringProcessIsolation" />
    </MSBuild>

    <ItemGroup>
      <ProjectReference Remove="@(ReferencedProjectRequiringProcessIsolation->'%(OriginalItemSpec)')" />
      <ProjectReference Include="@(ReferencedProjectRequiringProcessIsolation->'%(OriginalItemSpec)')" OutputItemType="OutOfProcessTests" BuildReference="true" ReferenceOutputAssembly="false" />
    </ItemGroup>
  </Target>

  <PropertyGroup Condition="'$(Language)' == 'C#' and ('$(BuildAsStandalone)' == 'true' or '$(RequiresProcessIsolation)' == 'true' or '$(IsMergedTestRunnerAssembly)' == 'true')">
    <ReferenceXUnitWrapperGenerator Condition="'$(ReferenceXUnitWrapperGenerator)' == ''">true</ReferenceXUnitWrapperGenerator>
  </PropertyGroup>

  <ItemGroup Condition="'$(ReferenceXUnitWrapperGenerator)' == 'true'">
    <ProjectReference Include="$(RepoRoot)/src/tests/Common/XUnitWrapperGenerator/XUnitWrapperGenerator.csproj" OutputItemType="Analyzer" ReferenceOutputAssembly="false" />
  </ItemGroup>

  <ItemGroup Condition="'$(IsMergedTestRunnerAssembly)' == 'true'">
    <ProjectReference Include="$(RepoRoot)/src/tests/Common/XUnitWrapperLibrary/XUnitWrapperLibrary.csproj" />
  </ItemGroup>

  <Import Project="$(RepoRoot)/src/tests/Common/XUnitWrapperGenerator/XUnitWrapperGenerator.props" />
  <Import Project="$(RepoRoot)eng/liveBuilds.targets" />
  <Import Project="$(MSBuildProjectFullPath).targets" Condition="Exists('$(MSBuildProjectFullPath).targets')"/>
  <Import Project="$(RepoRoot)/src/tests/Common/mergedrunner.targets" Condition="'$(IsMergedTestRunnerAssembly)' == 'true'" />

  <Target Name="GetBinPlaceTargetFramework" />

  <Import Project="$(RepoRoot)src\coreclr\clr.featuredefines.props" />

  <!-- if we have determined that there is nothing to build, overwrite the build targets so that nothing happens -->
  <Import Project="$(MSBuildThisFileDirectory)Common\nobuild.targets" Condition="'$(_WillCLRTestProjectBuild)' == 'false'" />

  <!-- RunOnly projects have a special build for dependent projects -->
  <Import Project="$(MSBuildThisFileDirectory)Common\runonly.targets" Condition="'$(CLRTestKind)' == 'RunOnly'" />

  <PropertyGroup Condition="'$(TestBuildMode)' == 'nativeaot'">
    <!-- NativeAOT compiled output is placed into a 'native' subdirectory: we need to tweak
         rpath so that the test can load its native library dependencies if there's any -->
    <IlcRPath Condition="'$(TargetOS)' == 'osx' or '$(TargetsAppleMobile)' == 'true'">@executable_path/..</IlcRPath>
    <IlcRPath Condition="'$(IlcRPath)' == ''">$ORIGIN/..</IlcRPath>

    <!-- Works around "Error: Native compilation can run on x64 and arm64 hosts only" -->
    <DisableUnsupportedError>true</DisableUnsupportedError>

    <!-- The default TrimMode in the SDK is full. But trimming most of the tests would just make them fail,
         so the default for the test tree is partial. -->
    <TrimMode Condition="'$(EnableAggressiveTrimming)' != 'true'">partial</TrimMode>

    <IlcToolsPath>$(CoreCLRILCompilerDir)</IlcToolsPath>
    <IlcBuildTasksPath>$(CoreCLRILCompilerDir)netstandard/ILCompiler.Build.Tasks.dll</IlcBuildTasksPath>
    <IlcSdkPath>$(CoreCLRAotSdkDir)</IlcSdkPath>
    <IlcFrameworkPath>$(MicrosoftNetCoreAppRuntimePackRidLibTfmDir)</IlcFrameworkPath>
    <IlcFrameworkNativePath>$(MicrosoftNetCoreAppRuntimePackNativeDir)</IlcFrameworkNativePath>
    <RuntimeIdentifier>$(OutputRid)</RuntimeIdentifier>

    <BuildNativeAotFrameworkObjects Condition="'$(IlcMultiModule)' == 'true'">true</BuildNativeAotFrameworkObjects>
    <DisableFrameworkLibGeneration Condition="'$(BuildNativeAotFrameworkObjects)' == 'true'">true</DisableFrameworkLibGeneration>
    <FrameworkLibPath Condition="'$(BuildNativeAotFrameworkObjects)' == 'true'">$(IlcSdkPath)</FrameworkLibPath>
  </PropertyGroup>

  <ItemGroup Condition="'$(TestBuildMode)' == 'nativeaot'">
    <IlcReference Include="$(TargetingPackPath)/*.dll" />

    <!-- xunit calls MakeGenericType to check if something is IEquatable -->
    <IlcArg Condition="'$(EagerlyValidateTypeConstruction)' != 'false'" Include="--feature:System.Reflection.IsTypeConstructionEagerlyValidated=false" />

    <!-- Bump the generic cycle tolerance. There's at least one test with a cycle that is reachable at runtime to depth 6 -->
    <IlcArg Include="--maxgenericcycle:7" />
  </ItemGroup>

  <Import Project="$(CoreCLRBuildIntegrationDir)Microsoft.DotNet.ILCompiler.SingleEntry.targets" Condition="'$(TestBuildMode)' == 'nativeaot'" />

  <Target Name="BuildNativeAot"
          DependsOnTargets="Build;LinkNativeIfBuildAndRun" />

  <Target Name="LinkNativeIfBuildAndRun"
          Condition="'$(_WillCLRTestProjectBuild)' == 'true' and '$(CLRTestKind)' == 'BuildAndRun'"
          DependsOnTargets="ComputeResolvedFilesToPublishList;LinkNative" />

</Project><|MERGE_RESOLUTION|>--- conflicted
+++ resolved
@@ -20,7 +20,6 @@
 
     <!-- Merged test runner assemblies might not have any non-generated sources, and that's okay -->
     <NoWarn Condition="'$(IsMergedTestRunnerAssembly)' == 'true'">$(NoWarn);CS2008</NoWarn>
-    <Crossgen2Supported Condition="'$(RuntimeFlavor)' == 'coreclr' and '$(TestBuildMode)' != 'nativeaot'">true</Crossgen2Supported>
   </PropertyGroup>
 
   <!-- All CLRTests need to be of a certain "kind". These kinds are enumerated below.
@@ -451,154 +450,6 @@
     <KnownFrameworkReference Remove="Microsoft.WindowsDesktop.App" />
   </ItemGroup>
 
-<<<<<<< HEAD
-  <Target Name="CopyDependencyToCoreRoot"
-          DependsOnTargets="ResolveAssemblyReferences;ResolveRuntimeFilesFromLocalBuild">
-
-    <!--
-      Publish crossgen2 on supported platforms.
-      Publish to a temp directory to avoid msbuild glob computation problems.
-    -->
-    <MakeDir Directories="$(CORE_ROOT)" />
-
-    <MSBuild Condition="'$(Crossgen2Supported)' == 'true'"
-      Targets="Restore;Publish"
-      BuildInParallel="true"
-      Properties="PublishDir=$(CORE_ROOT)\..\crossgen2"
-      Projects="$(InstallerProjectRoot)pkg\sfx\Microsoft.NETCore.App\Microsoft.NETCore.App.Crossgen2.sfxproj" />
-
-    <ItemGroup>
-      <RunTimeDependencyExclude Include="$(CORE_ROOT)\**\*.*"  />
-      <RunTimeDependencyExcludeFiles Include="@(RunTimeDependencyExclude -> '%(FileName)%(Extension)')" />
-      <RunTimeDependencyExcludeFiles Include="@(RunTimeDependencyExclude -> '%(FileName).ni%(Extension)')" />
-      <RunTimeDependencyExcludeFiles Include="@(RunTimeDependencyExclude -> '%(FileName).pdb')" />
-
-      <AllResolvedRuntimeDependencies Include="@(RuntimeCopyLocalItems -> '%(FileName)%(Extension)');@(NativeCopyLocalItems -> '%(FileName)%(Extension)')">
-        <File>%(Identity)</File>
-      </AllResolvedRuntimeDependencies>
-
-      <RunTimeDependencyCopyLocalFile Include="@(AllResolvedRuntimeDependencies)"  Exclude="@(RunTimeDependencyExcludeFiles)"/>
-      <RunTimeDependencyCopyLocal Include="@(RunTimeDependencyCopyLocalFile -> '%(File)')"  />
-      <RunTimeDependencyCopyLocal Include="$(TargetingPackPath)/*" />
-      <RunTimeDependencyCopyLocal Include="$(TargetingPackPath)/xunit.*" TargetDir="xunit/" />
-    </ItemGroup>
-
-    <ItemGroup>
-      <RunTimeArtifactsExcludeFiles Include="PDB/createdump.pdb" />
-      <RunTimeArtifactsExcludeFiles Include="PDB/linuxonjit.pdb" />
-      <RunTimeArtifactsExcludeFiles Include="PDB/mcs.pdb" />
-      <RunTimeArtifactsExcludeFiles Include="PDB/mscordaccore.pdb" />
-      <RunTimeArtifactsExcludeFiles Include="PDB/mscordbi.pdb" />
-      <RunTimeArtifactsExcludeFiles Include="PDB/mscorrc.pdb" />
-      <RunTimeArtifactsExcludeFiles Include="PDB/protononjit.pdb" />
-      <RunTimeArtifactsExcludeFiles Include="PDB/superpmi.pdb" />
-      <RunTimeArtifactsExcludeFiles Include="PDB/superpmi-shim-collector.pdb" />
-      <RunTimeArtifactsExcludeFiles Include="PDB/superpmi-shim-counter.pdb" />
-      <RunTimeArtifactsExcludeFiles Include="PDB/superpmi-shim-simple.pdb" />
-    </ItemGroup>
-
-    <ItemGroup Condition="'$(MinimalCoreRoot)' == 'true'">
-      <RunTimeArtifactsExcludeFiles Include="PDB/ilasm.pdb" />
-      <RunTimeArtifactsExcludeFiles Include="PDB/ildasm.pdb" />
-    </ItemGroup>
-
-    <ItemGroup>
-      <RunTimeArtifactsIncludeFolders Include="/" />
-
-      <!-- Used by the Crossgen comparison job -->
-      <RunTimeArtifactsIncludeFolders Include="IL/" />
-
-      <!-- Used for capturing symbolic stack traces using Watson -->
-      <RunTimeArtifactsIncludeFolders Include="PDB/" />
-
-      <!-- Used by the coreroot_determinism test -->
-      <RunTimeArtifactsIncludeFolders Include="R2RTest/">
-        <IncludeSubFolders>True</IncludeSubFolders>
-      </RunTimeArtifactsIncludeFolders>
-
-      <!-- Used by disasm output verification tests -->
-      <RunTimeArtifactsIncludeFolders Include="SuperFileCheck/">
-        <IncludeSubFolders>True</IncludeSubFolders>
-      </RunTimeArtifactsIncludeFolders>
-
-      <!-- XUnit runner harness assemblies that we don't want to mix in with the framework in Core_Root -->
-      <RunTimeArtifactsIncludeFolders Include="xunit/" />
-    </ItemGroup>
-
-    <ItemGroup>
-      <!-- Add binary dependencies to copy-local items -->
-      <RunTimeDependencyCopyLocal
-          Condition="'%(RuntimeArtifactsIncludeFolders.IncludeSubFolders)' != 'True'"
-          Include="$(CoreCLRArtifactsPath)%(RunTimeArtifactsIncludeFolders.Identity)*"
-          Exclude="@(RunTimeArtifactsExcludeFiles -> '$(CoreCLRArtifactsPath)%(Identity)')"
-          TargetDir="%(RunTimeArtifactsIncludeFolders.Identity)" />
-
-      <RunTimeDependencyCopyLocal
-          Condition="'%(RuntimeArtifactsIncludeFolders.IncludeSubFolders)' == 'True'"
-          Include="$(CoreCLRArtifactsPath)%(RunTimeArtifactsIncludeFolders.Identity)**\*"
-          Exclude="@(RunTimeArtifactsExcludeFiles -> '$(CoreCLRArtifactsPath)%(Identity)')"
-          TargetDir="%(RunTimeArtifactsIncludeFolders.Identity)" />
-    </ItemGroup>
-
-    <ItemGroup Condition="'$(TargetArchitecture)' == 'wasm'">
-        <RunTimeDependencyCopyLocal
-          Include="@(RuntimeFiles)"
-          TargetDir="runtimepack/native/"/>
-
-        <!-- This throws everything in 'native', include many non-native assemblies.
-             This is done because LibrariesRuntimeFiles includes some .js files that
-             WasmAppBuilder expects in native/-->
-        <RunTimeDependencyCopyLocal
-          Include="@(LibrariesRuntimeFiles)"
-          TargetDir="runtimepack/native/"/>
-
-       <RunTimeDependencyCopyLocal
-          Include="$(ArtifactsDir)\TargetingPack\**"
-          TargetDir="TargetingPack/"/>
-
-        <!-- Wasm App Builder always builds in Debug -->
-        <RunTimeDependencyCopyLocal
-          Include="$(ArtifactsBinDir)\WasmAppBuilder\Debug\$(NetCoreAppToolCurrent)\**"
-          TargetDir="WasmAppBuilder/"/>
-
-        <!-- MonoAOTCompiler always builds in Debug -->
-        <RunTimeDependencyCopyLocal
-          Include="$(ArtifactsBinDir)\MonoAOTCompiler\Debug\$(NetCoreAppToolCurrent)\**"
-          TargetDir="MonoAOTCompiler/"/>
-
-        <!-- MonoTargetsTasks always builds in Debug -->
-        <RunTimeDependencyCopyLocal
-          Include="$(ArtifactsBinDir)\MonoTargetsTasks\Debug\$(NetCoreAppToolCurrent)\**"
-          TargetDir="MonoTargetsTasks/"/>
-
-        <RunTimeDependencyCopyLocal
-          Include="$(RepoRoot)\src\tests\Common\wasm-test-runner\WasmTestRunner.proj"
-          TargetDir="wasm-test-runner/"/>
-
-        <RunTimeDependencyCopyLocal
-          Include="$(MonoProjectRoot)\wasm\test-main.js"
-          TargetDir="runtime-test/"/>
-
-        <RunTimeDependencyCopyLocal
-          Include="$(MonoProjectRoot)\wasm\build\*"
-          TargetDir="build/"/>
-    </ItemGroup>
-
-    <Copy
-      SourceFiles="@(RunTimeDependencyCopyLocal)"
-      DestinationFiles="@(RunTimeDependencyCopyLocal -> '$(CORE_ROOT)\%(TargetDir)%(RecursiveDir)%(Filename)%(Extension)')"
-      SkipUnchangedFiles="$(SkipCopyUnchangedFiles)"
-      OverwriteReadOnlyFiles="$(OverwriteReadOnlyFiles)"
-      Retries="$(CopyRetryCount)"
-      RetryDelayMilliseconds="$(CopyRetryDelayMilliseconds)"
-      UseHardlinksIfPossible="$(CreateHardLinksForCopyFilesToOutputDirectoryIfPossible)">
-      <Output TaskParameter="DestinationFiles" ItemName="FileWrites" />
-    </Copy>
-
-  </Target>
-
-=======
->>>>>>> 42687a97
   <Target Name="GetProjectsWithDisabledBuild" Returns="@(ProjectWithDisabledBuild)">
     <ItemGroup Condition="'$(_WillCLRTestProjectBuild)' != 'true'">
       <ProjectWithDisabledBuild Include="$(MSBuildProjectFullPath)" />
